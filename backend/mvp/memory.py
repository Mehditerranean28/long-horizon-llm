# -*- coding: utf-8 -*-
"""Persistent memory: judges, klines (query memory), beliefs, self-models."""

from __future__ import annotations

import hashlib
import json
import time
import threading
from pathlib import Path
from typing import Any, Dict, Iterable, List, Mapping, Optional, Sequence, Tuple

<<<<<<< HEAD
from config import (
    CLUSTER_LINK_WEIGHT,
    CLUSTER_MIN_SIM,
    KLINE_EMBED_DIM,
    KLINE_MAX_ENTRIES,
)
from utils import AUDIT, LOG, cosine, dequantize, hash_embed, quantize
=======
try:
    from .config import (
        CLUSTER_LINK_WEIGHT,
        CLUSTER_MIN_SIM,
        KLINE_EMBED_DIM,
        KLINE_MAX_ENTRIES,
    )
    from .utils import AUDIT, cosine, dequantize, hash_embed, quantize
except ImportError:  # pragma: no cover - fallback for script usage
    from config import (
        CLUSTER_LINK_WEIGHT,
        CLUSTER_MIN_SIM,
        KLINE_EMBED_DIM,
        KLINE_MAX_ENTRIES,
    )  # type: ignore
    from utils import AUDIT, cosine, dequantize, hash_embed, quantize  # type: ignore
>>>>>>> c7e94bdb


class MemoryStore:
    """JSON-backed store. Safe for MVP; switch to DB later."""

    def __init__(self, path: Path) -> None:
        self.path = path
        self.data: Dict[str, Any] = {}
        self._io_lock = threading.RLock()
        self._load()
        LOG.debug("MemoryStore initialized at %s", self.path)

    # ------------------------------- I/O -------------------------------------

    def _load(self) -> None:
        if self.path.exists():
            try:
                txt = self.path.read_text(encoding="utf-8")
                data = json.loads(txt)
                self.data = data if isinstance(data, dict) else {}
                LOG.info("Loaded memory from %s", self.path)
            except Exception as e:
                LOG.error("Failed to load memory file %s: %s", self.path, e)
                self.data = {}
        if not self.data:
            self.data = {"judges": {}, "patch_stats": {}, "klines": {}, "beliefs": {}, "self_models": {}}
            LOG.debug("Initialized new memory store")

    def save(self) -> None:
        with self._io_lock:
            tmp = self.path.with_suffix(".tmp")
            tmp.write_text(json.dumps(self.data, ensure_ascii=False, indent=2), encoding="utf-8")
            tmp.replace(self.path)
        LOG.debug("Saved memory to %s", self.path)

    # ----------------------------- Judges ------------------------------------

    def bump_judge(self, judge: str, delta: float) -> None:
        j = self.data["judges"].setdefault(judge, {"weight": 1.0})
        j["weight"] = max(0.1, min(3.0, j["weight"] + delta))
        LOG.debug("Judge %s weight adjusted by %.3f -> %.3f", judge, delta, j["weight"])

    def get_judge_weight(self, judge: str) -> float:
        return self.data.get("judges", {}).get(judge, {}).get("weight", 1.0)

    # ----------------------------- Patches -----------------------------------

    def record_patch(self, kind: str, ok: bool) -> None:
        s = self.data["patch_stats"].setdefault(kind, {"ok": 0, "fail": 0})
        s["ok" if ok else "fail"] += 1
        LOG.debug("Patch %s recorded: %s", kind, "ok" if ok else "fail")

    # ----------------------------- Beliefs -----------------------------------

    @staticmethod
    def _belief_id(claim: Mapping[str, Any]) -> str:
        sub = str(claim.get("subject", "")).strip().lower()
        pred = str(claim.get("predicate", "")).strip().lower()
        obj = claim.get("object")
        pol = "1" if claim.get("polarity", True) else "0"
        raw = f"{sub}|{pred}|{obj}|{pol}"
        return hashlib.sha256(raw.encode("utf-8")).hexdigest()[:16]

    def add_beliefs(self, *, sig: str, node: str, run_id: str, claims: Sequence[Mapping[str, Any]]) -> None:
        now = time.time()
        beliefs = self.data["beliefs"]
        for c in claims:
            bid = self._belief_id(c)
            b = beliefs.get(bid, {})
            conf = max(float(b.get("confidence", 0.0)), float(c.get("confidence", 0.5)))
            prov = b.get("provenance", []) + [{"sig": sig, "node": node, "run_id": run_id, "ts": now}]
            beliefs[bid] = {
                "id": bid,
                "subject": c.get("subject", b.get("subject")),
                "predicate": c.get("predicate", b.get("predicate")),
                "object": c.get("object", b.get("object")),
                "polarity": c.get("polarity", b.get("polarity", True)),
                "confidence": conf,
                "provenance": prov,
            }
        self.save()
        LOG.info("Added %d beliefs for sig=%s node=%s", len(claims), sig, node)

    def beliefs_for_sig(self, sig: str) -> Dict[str, Any]:
        return {bid: b for bid, b in self.data.get("beliefs", {}).items() if any(p.get("sig") == sig for p in b.get("provenance", []))}

    def detect_belief_conflicts(self, *, scope_sig: Optional[str] = None) -> List[Tuple[str, str, Dict[str, Any]]]:
        LOG.debug("Detecting belief conflicts for scope %s", scope_sig)
        by_key: Dict[Tuple[str, str, Any], Dict[str, Any]] = {}
        conflicts: List[Tuple[str, str, Dict[str, Any]]] = []
        for bid, b in self.data.get("beliefs", {}).items():
            if scope_sig and not any(p.get("sig") == scope_sig for p in b.get("provenance", [])):
                continue
            k = (str(b.get("subject", "")).lower(), str(b.get("predicate", "")).lower(), b.get("object"))
            other = by_key.get(k)
            if other and other.get("polarity") != b.get("polarity"):
                conflicts.append((other["id"], bid, {"key": k}))
            else:
                by_key[k] = {"id": bid, "polarity": b.get("polarity")}
        LOG.info("Detected %d belief conflicts", len(conflicts))
        return conflicts

    # ---------------------------- K-Lines Memory ------------------------------

    def get_kline(self, sig: str) -> Optional[Dict[str, Any]]:
        return self.data.get("klines", {}).get(sig)

    def put_kline(self, sig: str, payload: Dict[str, Any]) -> None:
        self.data["klines"][sig] = payload
        self.save()
        LOG.debug("Stored kline %s", sig)

    def iter_klines(self) -> Iterable[Tuple[str, Dict[str, Any]]]:
        return self.data.get("klines", {}).items()

    def _ensure_entry_embedding(self, entry: Dict[str, Any], dim: int = KLINE_EMBED_DIM) -> None:
        if "embedding" in entry and len(entry["embedding"]) == dim:
            return
        if "embedding_q" in entry:
            entry["embedding"] = dequantize(entry["embedding_q"])
            if len(entry["embedding"]) == dim:
                return
        q = entry.get("query", "")
        if q:
            entry["embedding"] = hash_embed(q, dim)

    def form_clusters(self, min_sim: float = CLUSTER_MIN_SIM) -> None:
        all_entries = list(self.iter_klines())
        for i, (sig_a, ent_a) in enumerate(all_entries):
            for sig_b, ent_b in all_entries[i + 1 :]:
                self._ensure_entry_embedding(ent_a)
                self._ensure_entry_embedding(ent_b)
                sim = cosine(ent_a.get("embedding", []), ent_b.get("embedding", []))
                if sim >= min_sim:
                    self.link_klines(sig_a, sig_b, sim * CLUSTER_LINK_WEIGHT)

    def prune_klines(self, max_entries: int = KLINE_MAX_ENTRIES) -> None:
        ks = list(self.iter_klines())
        if len(ks) > max_entries:
            ks.sort(key=lambda kv: kv[1].get("ts", 0.0))
            for sig, _ in ks[: len(ks) - max_entries]:
                self.data["klines"].pop(sig, None)
            self.save()
            LOG.info("Pruned kline store to %d entries", max_entries)

    def upsert_kline(
        self,
        sig: str,
        payload: Dict[str, Any],
        *,
        query: Optional[str] = None,
        classification: Optional[Dict[str, Any]] = None,
    ) -> None:
        entry = self.data["klines"].get(sig, {})
        entry.update(payload)
        if query:
            entry["embedding_q"] = quantize(hash_embed(query, KLINE_EMBED_DIM))
            entry["query"] = query
        if classification:
            entry["classification"] = classification
        entry["ts"] = time.time()
        self.data["klines"][sig] = entry
        self.form_clusters()
        self.prune_klines()
        self.save()
        LOG.info("Upserted kline %s", sig)

    def penalize_kline(self, sig: str) -> None:
        entry = self.get_kline(sig)
        if entry:
            entry["penalty"] = entry.get("penalty", 0) + 1
            self.put_kline(sig, entry)
            LOG.info("Penalized kline %s", sig)

    def link_klines(self, sig_a: str, sig_b: str, weight: float) -> None:
        for x, y in ((sig_a, sig_b), (sig_b, sig_a)):
            entry = self.get_kline(x) or {}
            links = entry.setdefault("links", {})
            links[y] = max(links.get(y, 0), weight)
            self.put_kline(x, entry)
        LOG.debug("Linked klines %s <-> %s w=%.3f", sig_a, sig_b, weight)

    def cluster_retrieve(self, sig: str, max_neighbors: int = 5) -> List[Tuple[str, float]]:
        entry = self.get_kline(sig) or {}
        links = entry.get("links", {})
        neigh = sorted(links.items(), key=lambda kv: kv[1], reverse=True)[:max_neighbors]
        for nsig, w in neigh:
            AUDIT.info(json.dumps({"cluster_recall": {"source": sig, "neighbor": nsig, "weight": w}}, ensure_ascii=False))
        return neigh

    def explain_recall(self, sig: str) -> Dict[str, Any]:
        entry = self.get_kline(sig) or {}
        info = {
            "query": entry.get("query"),
            "classification": entry.get("classification"),
            "ts": entry.get("ts"),
            "penalty": entry.get("penalty", 0),
            "links": entry.get("links", {}),
        }
        AUDIT.info(json.dumps({"explain_recall": {"sig": sig, "info": info}}, ensure_ascii=False))
        return info

    # ---------------------------- Self-Model ----------------------------------

    def get_self_model(self, sig: str) -> Dict[str, Any]:
        return self.data.setdefault("self_models", {}).get(sig, {})

    def store_self_model(self, sig: str, model: Mapping[str, Any]) -> None:
        sm = self.data.setdefault("self_models", {})
        sm[sig] = dict(model)
        self.save()<|MERGE_RESOLUTION|>--- conflicted
+++ resolved
@@ -10,15 +10,6 @@
 from pathlib import Path
 from typing import Any, Dict, Iterable, List, Mapping, Optional, Sequence, Tuple
 
-<<<<<<< HEAD
-from config import (
-    CLUSTER_LINK_WEIGHT,
-    CLUSTER_MIN_SIM,
-    KLINE_EMBED_DIM,
-    KLINE_MAX_ENTRIES,
-)
-from utils import AUDIT, LOG, cosine, dequantize, hash_embed, quantize
-=======
 try:
     from .config import (
         CLUSTER_LINK_WEIGHT,
@@ -27,15 +18,14 @@
         KLINE_MAX_ENTRIES,
     )
     from .utils import AUDIT, cosine, dequantize, hash_embed, quantize
-except ImportError:  # pragma: no cover - fallback for script usage
+except ImportError:
     from config import (
         CLUSTER_LINK_WEIGHT,
         CLUSTER_MIN_SIM,
         KLINE_EMBED_DIM,
         KLINE_MAX_ENTRIES,
     )  # type: ignore
-    from utils import AUDIT, cosine, dequantize, hash_embed, quantize  # type: ignore
->>>>>>> c7e94bdb
+    from utils import AUDIT, cosine, dequantize, hash_embed, quantize
 
 
 class MemoryStore:
