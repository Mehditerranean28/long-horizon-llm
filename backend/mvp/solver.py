# -*- coding: utf-8 -*-
"""Default mock solver & planner for MVP/demo; swap with real backends easily."""

from __future__ import annotations

from typing import Mapping, Optional

<<<<<<< HEAD
from constants import ANALYSIS_NODE_PROMPT, ANSWER_NODE_PROMPT, EXAMPLES_NODE_PROMPT
from bb_types import PlannerLLM, SolverResult
from utils import LOG
=======
try:
    from .constants import (
        ANALYSIS_NODE_PROMPT,
        ANSWER_NODE_PROMPT,
        EXAMPLES_NODE_PROMPT,
    )
    from .bb_types import PlannerLLM, SolverResult
except ImportError:  # pragma: no cover - fallback for script usage
    from constants import (
        ANALYSIS_NODE_PROMPT,
        ANSWER_NODE_PROMPT,
        EXAMPLES_NODE_PROMPT,
    )  # type: ignore
    from bb_types import PlannerLLM, SolverResult  # type: ignore
>>>>>>> c7e94bdb


class EchoSolver:
    """Echo back the prompt wrapped under an H2 header (safe, deterministic)."""

    async def solve(self, task: str, context: Optional[Mapping[str, object]] = None) -> SolverResult:
        section = str((context or {}).get("node", "Answer")).replace("-", " ").title()
        text = f"## {section}\n\n{task.strip()}\n"
        LOG.debug("EchoSolver returning section %s", section)
        return SolverResult(text=text, total_tokens=len(text) // 4)


class PromptLLM:
    """Returns a tiny plan JSON deterministically."""

    async def complete(self, prompt: str, *, temperature: float = 0.0, timeout: float = 60.0) -> str:
        import json
        LOG.debug("PromptLLM returning static plan")

        plan = {
            "nodes": [
                {
                    "name": "analysis",
                    "prompt": ANALYSIS_NODE_PROMPT,
                    "deps": [],
                    "role": "backbone",
                    "contract": {
                        "format": {"markdown_section": "Analysis"},
                        "tests": [{"kind": "nonempty", "arg": ""}, {"kind": "word_count_min", "arg": 100}],
                    },
                },
                {
                    "name": "answer",
                    "prompt": ANSWER_NODE_PROMPT,
                    "deps": ["analysis"],
                    "role": "backbone",
                    "contract": {
                        "format": {"markdown_section": "Final Answer"},
                        "tests": [{"kind": "nonempty", "arg": ""}, {"kind": "contains", "arg": "analysis"}],
                    },
                },
                {
                    "name": "examples",
                    "prompt": EXAMPLES_NODE_PROMPT,
                    "deps": ["answer"],
                    "role": "adjunct",
                    "contract": {"format": {"markdown_section": "Examples"}, "tests": [{"kind": "nonempty", "arg": ""}]},
                },
            ]
        }
        return json.dumps(plan, ensure_ascii=False, indent=2)


async def build_default_solver_and_planner(use_mock_llm: bool = True):
    """Factory for demo fallbacks."""
    LOG.info("Building default solver and planner (use_mock_llm=%s)", use_mock_llm)
    solver = EchoSolver()
    planner = PromptLLM()
    LOG.debug("Created EchoSolver=%s PromptLLM=%s", solver, planner)
    return solver, planner<|MERGE_RESOLUTION|>--- conflicted
+++ resolved
@@ -5,11 +5,7 @@
 
 from typing import Mapping, Optional
 
-<<<<<<< HEAD
-from constants import ANALYSIS_NODE_PROMPT, ANSWER_NODE_PROMPT, EXAMPLES_NODE_PROMPT
-from bb_types import PlannerLLM, SolverResult
-from utils import LOG
-=======
+
 try:
     from .constants import (
         ANALYSIS_NODE_PROMPT,
@@ -17,14 +13,13 @@
         EXAMPLES_NODE_PROMPT,
     )
     from .bb_types import PlannerLLM, SolverResult
-except ImportError:  # pragma: no cover - fallback for script usage
+except ImportError:
     from constants import (
         ANALYSIS_NODE_PROMPT,
         ANSWER_NODE_PROMPT,
         EXAMPLES_NODE_PROMPT,
-    )  # type: ignore
-    from bb_types import PlannerLLM, SolverResult  # type: ignore
->>>>>>> c7e94bdb
+    )
+    from bb_types import PlannerLLM, SolverResult
 
 
 class EchoSolver:
