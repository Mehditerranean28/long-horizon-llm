--- conflicted
+++ resolved
@@ -207,7 +207,6 @@
 TOO_SHORT_HINT = "Too short to be useful; add specifics."
 
 # Agent orchestration prompts
-<<<<<<< HEAD
 AGENT_GENERATION_PROMPT = (
     "You are provided a question. Give me a list of 1 to 3 expert roles... "
 )
@@ -228,11 +227,7 @@
         "You are conflict_resolver. Find conflicting messages and return JSON {\"conflict list\": [{\"agent\": role}]}.\nBlackboard:\n{bb}"
     ),
 }
-=======
-AGENT_GENERATION_PROMPT = "You are provided a question. Give me a list of 1 to 3 expert roles... "
-CONTROL_UNIT_PROMPT = "Your task is to schedule other agents... "
-AGENT_PROMPT_TEMPLATE = "You are {role_name} cooperating... "
->>>>>>> 65979f39
+
 VOTING_PROMPT = "Based on blackboard, give your answer... "
 
 
