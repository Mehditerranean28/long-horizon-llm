--- conflicted
+++ resolved
@@ -21,9 +21,7 @@
     "{q}\n"
 )
 
-<<<<<<< HEAD
-from .prompts.cognitive_templates import (
-=======
+
 # === Mission planning / adapters ===
 MISSION_START_TOKEN = "<<<MISSION_JSON>>>"
 MISSION_END_TOKEN = "<<<END_MISSION>>>"
@@ -70,8 +68,6 @@
 
 
 from .prompts.cognitive_templates import (
-
->>>>>>> c0099a25
     A1, A2, A3, A4, A5, A6, A7, A8, A9, A10, A11, A12, A13, A14, A15, A16, A17, A18, A19, A20, A21, A22, A23,
 )
 
