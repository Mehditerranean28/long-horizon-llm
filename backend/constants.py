--- conflicted
+++ resolved
@@ -21,7 +21,6 @@
     "{q}\n"
 )
 
-<<<<<<< HEAD
 # === Mission planning / adapters ===
 MISSION_START_TOKEN = "<<<MISSION_JSON>>>"
 MISSION_END_TOKEN = "<<<END_MISSION>>>"
@@ -66,10 +65,9 @@
     "Be precise and fully actionable. Prefer explicit tests and base conditions."
 )
 
-from prompts.cognitive_templates import (
-=======
+
 from .prompts.cognitive_templates import (
->>>>>>> 368eae14
+
     A1, A2, A3, A4, A5, A6, A7, A8, A9, A10, A11, A12, A13, A14, A15, A16, A17, A18, A19, A20, A21, A22, A23,
 )
 
