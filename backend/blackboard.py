# blackboard.py

from __future__ import annotations

<<<<<<< HEAD
try:  # Add for forecasting; assume available or pip-install.
    import numpy as np
except Exception:  # pragma: no cover - fallback when NumPy missing
    np = None
=======
import numpy as np
>>>>>>> 65979f39
import asyncio
import json
import logging
import hashlib
import math
import heapq
import random  # For LLM selection per paper.
import statistics
import uuid
import os
import re
import time
from collections import deque
from dataclasses import dataclass, field
from pathlib import Path
from typing import (
    Any,
    Awaitable,
    Callable,
    Dict,
    Iterable,
    List,
    Mapping,
    Optional,
    Protocol,
    Sequence,
    Tuple,
    runtime_checkable,
)

from constants import (
    PLANNER_PROMPT,
    CQAP_SECTION_PROMPT,
    TEMPLATE_REGISTRY,
    KNOWN_TEMPLATES,
    TEMPLATE_CONTRACTS,
    COHESION_PROMPT,
    COHESION_APPLY_PROMPT,
    LLM_JUDGE_PROMPT,
    NODE_RECOMMEND_PROMPT,
    NODE_APPLY_PROMPT,
    CONTRADICTION_PROMPT,
    ANALYSIS_NODE_PROMPT,
    ANSWER_NODE_PROMPT,
    EXAMPLES_NODE_PROMPT,
    cognitive_query_analysis_protocol,
    ITERATIVE_CONSTRAINTS_PROMPT,
    GUIDANCE_MESSAGES,
    JUDGE_ERROR_MSG,
    JUDGE_EXCEPTION_MSG,
    LLM_JUDGE_UNAVAILABLE,
    LLM_JUDGE_ERROR,
    FALLBACK_NODE_PLACEHOLDER,
    OVERLONG_HINT,
    TOO_SHORT_HINT,
    AGENT_GENERATION_PROMPT,
    CONTROL_UNIT_PROMPT,
<<<<<<< HEAD
    AGENT_PROMPTS,
    GENERIC_AGENT_PROMPT,
=======
    AGENT_PROMPT_TEMPLATE,
    VOTING_PROMPT,
>>>>>>> 65979f39
)

from kern.src.kern.core import init_logging

# Environment-driven defaults
_GLOBAL_MAX_CONCURRENT = int(os.getenv("GLOBAL_MAX_CONCURRENT", "16"))
_GLOBAL_QPS = int(os.getenv("GLOBAL_QPS", "8"))
_GLOBAL_BURST_WINDOW = float(os.getenv("GLOBAL_BURST_WINDOW", "1.0"))
KLINE_EMBED_DIM = int(os.getenv("KLINE_EMBED_DIM", "256"))
KLINE_MAX_ENTRIES = int(os.getenv("KLINE_MAX_ENTRIES", "2000"))
AUDIT_MAX_CHARS = int(os.getenv("AUDIT_MAX_CHARS", "8192"))

# Heuristic tuning parameters
CLUSTER_MIN_SIM = 0.3
CLUSTER_LINK_WEIGHT = 0.8
FORECAST_DEFAULT_TOKENS = 500
FORECAST_ALPHA = 0.3
FORECAST_BUFFER = 1.2
HEDGE_TOKEN_RESERVE = 100


try:
    init_logging()
except Exception as e:
    print(f"Failed to initialize production logging: {e}. Falling back to basic logging.")

_LOG = logging.getLogger("blackboard")
if not _LOG.handlers:
    _h = logging.StreamHandler()
    _h.setFormatter(logging.Formatter("[%(levelname)s] %(name)s: %(message)s"))
    _LOG.addHandler(_h)
    _LOG.setLevel(os.getenv("LOG_LEVEL", "INFO"))

_AUDIT = logging.getLogger("blackboard.audit")
if not _AUDIT.handlers:
    _ah = logging.StreamHandler()
    _ah.setFormatter(logging.Formatter("%(message)s"))
    _AUDIT.addHandler(_ah)
    _AUDIT.setLevel(logging.INFO)
    _AUDIT.propagate = False


class BlackboardError(Exception): ...
class PlanningError(BlackboardError): ...
class QAError(BlackboardError): ...
class ExecutionError(BlackboardError): ...
class CompositionError(BlackboardError): ...

_CTRL = re.compile(r'[\x00-\x08\x0B\x0C\x0E-\x1F]')

async def classify_query_llm(query: str, llm: "PlannerLLM", *, timeout: float = 12.0) -> Classification:
    """
    LLM-backed classifier that respects 'short but deep' queries.
    Contract: the LLM must return a single JSON object like:
      {"kind":"Atomic|Hybrid|Composite","score":0..1,"rationale":"...","cues":{"deliverables":int,"comparisons":int,"dependencies":int,"lists":int,"conjunctions":int,"ops_depth":int,"advanced":int,"length":int}}
    Fallback: if parsing/fields fail, we return the heuristic classify_query().
    """
    if llm is None:
        return classify_query(query)
    schema_hint = (
        '{ "type":"object","required":["kind","score"],'
        '  "properties":{"kind":{"enum":["Atomic","Hybrid","Composite"]},"score":{"type":"number"},"rationale":{"type":"string"},"cues":{"type":"object"}} }'
    )
    prompt = (
        "SYSTEM: CLASSIFY\n"
        "Return ONLY a single JSON object. No prose.\n"
        "Schema (informal): " + schema_hint + "\n\n"
        "Task: Classify the user's query by scope/complexity.\n"
        "- Atomic = single, narrow deliverable; no multi-phase orchestration; no explicit comparisons.\n"
        "- Hybrid = two or more deliverables OR a compare/contrast OR explicit dependencies/rollout elements.\n"
        "- Composite = multi-phase plan (objectives/tactics), or broad strategy spanning analysis+design+validation.\n"
        "Important: a short sentence can still be deep; do NOT use length as a proxy. Consider ops depth (SLO/SLA, canary/rollback, observability), advanced CS terms,\n"
        "comparisons (versus/vs), explicit dependencies (after/before/depends), and enumerations (lists/bullets/commas/conjunctions).\n\n"
        "Output fields:\n"
        '- kind: "Atomic" | "Hybrid" | "Composite"\n'
        "- score: a confidence 0..1 for chosen kind\n"
        "- rationale: one non-fluffy sentence (optional)\n"
        "- cues: counts {deliverables, comparisons, dependencies, lists, conjunctions, ops_depth, advanced, length}\n\n"
        "QUERY:\n" + _sanitize_text(query)
    )
    try:
        raw = await llm.complete(prompt, temperature=0.0, timeout=timeout)
        blob = _first_json_object(raw) or "{}"
        data = safe_json_loads(blob, default={}) or {}
        kind = str(data.get("kind") or "").strip()
        score = float(data.get("score") or 0.0)
        if kind not in {"Atomic", "Hybrid", "Composite"} or not (0.0 <= score <= 1.0):
            raise ValueError("bad fields")
        # gentle guardrails: if LLM says Atomic but cues show breadth, nudge score up
        cues = data.get("cues") or {}
        breadth = sum(int(cues.get(k, 0)) for k in ("deliverables","comparisons","dependencies","lists","conjunctions"))
        depth = sum(int(cues.get(k, 0)) for k in ("ops_depth","advanced"))
        if kind == "Atomic" and (breadth >= 2 or depth >= 2):
            score = max(score, 0.42)  # hint it might be hybrid; caller can log
        return Classification(kind, round(score, 3))
    except Exception:
        _LOG.warning("LLM classification failed; falling back to heuristic.", exc_info=False)
        return classify_query(query)

def _sanitize_text(s: str) -> str:
    """Remove control chars and normalize newlines."""
    if not isinstance(s, str):
        return ""
    s = _CTRL.sub("", s)
    return s.replace("\r\n", "\n").replace("\r", "\n")

class _SafeFormatDict(dict):
    """Format helper: leaves unknown placeholders as literal braces instead of raising KeyError."""
    def __missing__(self, key: str) -> str:  # key may include quotes, spaces, etc.
        return "{" + key + "}"

def _fmt(template: str, /, **kwargs: Any) -> str:
    """
    Safe string formatting for prompt templates that may contain literal JSON like
    { "recommendations": [] }. Unknown placeholders remain intact.
    """
    try:
        # Ensure all values are strings (avoid None/objects surprising str.format)
        safe_kwargs = {k: ("" if v is None else str(v)) for k, v in kwargs.items()}
        return str(template).format_map(_SafeFormatDict(safe_kwargs))
    except Exception:
        # Fall back to raw template if anything goes sideways.
        return str(template)

def safe_json_loads(s: str, default: Any = None) -> Any:
    """Parse JSON safely; return default on error."""
    try:
        return json.loads(s)
    except Exception:
        return default


def _hash_embed(text: str, dim: int = 256) -> List[float]:
    """
    Deterministic, dependency-free embedding.
    - token unigrams + bigrams
    - hashed into `dim` bins with ±1 signed feature hashing
    - L2-normalized
    """
    text = re.sub(r"\s+", " ", (text or "").strip().lower())
    toks = re.findall(r"[a-z0-9]+", text)
    if not toks:
        return [0.0] * dim
    vec = [0.0] * dim
    def _acc(s: str) -> None:
        h = int(hashlib.blake2b(s.encode("utf-8"), digest_size=8).hexdigest(), 16)
        idx = h % dim
        sign = 1.0 if ((h >> 1) & 1) else -1.0
        vec[idx] += sign
    for i, t in enumerate(toks):
        _acc(t)
        if i + 1 < len(toks):
            _acc(t + "_" + toks[i + 1])
    n = math.sqrt(sum(v * v for v in vec)) or 1.0
    return [v / n for v in vec]

def _cosine(a: Sequence[float], b: Sequence[float]) -> float:
    """Cosine similarity for equal-length vectors. Returns [-1, 1]."""
    if not a or not b:
        return 0.0
    if np is not None:
        na = np.asarray(a, dtype=float)
        nb = np.asarray(b, dtype=float)
        s = float(np.dot(na, nb))
    else:
        s = sum((x or 0.0) * (y or 0.0) for x, y in zip(a, b))
    return float(max(-1.0, min(1.0, s)))

def _quantize(v: List[float]) -> List[int]:
    return [max(-127, min(127, int(round(x*127)))) for x in v]

def _dequantize(q: List[int]) -> List[float]:
    return [x/127.0 for x in q]

class _SlidingWindowLimiter:
    def __init__(self, rate: int, per: float) -> None:
        self.rate = max(1, int(rate))
        self.per = float(per)
        self._events: deque[float] = deque()
        self._lock = asyncio.Lock()
    async def acquire(self) -> None:
        loop = asyncio.get_running_loop()
        while True:
            async with self._lock:
                now = loop.time()
                while self._events and now - self._events[0] > self.per:
                    self._events.popleft()
                if len(self._events) < self.rate:
                    self._events.append(now)
                    return
                sleep_for = self.per - (now - self._events[0])
            await asyncio.sleep(max(0.0, sleep_for))

class GlobalRateLimiter:
    def __init__(self, max_concurrent: int, qps: int, burst_window_sec: float = 1.0) -> None:
        self._conc = asyncio.Semaphore(max(1, int(max_concurrent)))
        self._rate = _SlidingWindowLimiter(max(1, int(qps)), float(burst_window_sec))
    class _Slot:
        def __init__(self, outer: "GlobalRateLimiter") -> None:
            self.outer = outer
        async def __aenter__(self) -> None:
            await self.outer._rate.acquire(); await self.outer._conc.acquire()
        async def __aexit__(self, exc_type, exc, tb) -> None:
            self.outer._conc.release()
    def slot(self) -> "GlobalRateLimiter._Slot":
        return GlobalRateLimiter._Slot(self)

GLOBAL_LIMITER = GlobalRateLimiter(_GLOBAL_MAX_CONCURRENT, _GLOBAL_QPS, _GLOBAL_BURST_WINDOW)

@dataclass(slots=True)
class SolverResult:
    text: str
    prompt_tokens: Optional[int] = None
    completion_tokens: Optional[int] = None
    total_tokens: Optional[int] = None

@runtime_checkable
class BlackBoxSolver(Protocol):
    async def solve(self, task: str, context: Optional[Mapping[str, Any]] = None) -> str | SolverResult: ...

@runtime_checkable
class PlannerLLM(Protocol):
    async def complete(self, prompt: str, *, temperature: float = 0.0, timeout: float = 60.0) -> str: ...

@runtime_checkable
class Judge(Protocol):
    name: str
    async def critique(self, text: str, contract: "Contract") -> "Critique": ...

@dataclass(slots=True)
class TestSpec:
    kind: str
    arg: str | int

@dataclass(slots=True)
class Contract:
    format: Dict[str, Any] = field(default_factory=dict)
    tests: List[TestSpec] = field(default_factory=list)

@dataclass(slots=True)
class Node:
    name: str
    tmpl: str                  # template ID, e.g. "R3", "A7", "GENERIC"
    deps: List[str] = field(default_factory=list)
    contract: Contract = field(default_factory=Contract)
    role: str = "adjunct"
    prompt_override: Optional[str] = None

    def build_prompt(self, query: str, deps_bullets: str) -> str:
        # choose template (respect planner-supplied prompt if present)
        template = (self.prompt_override
                    or TEMPLATE_REGISTRY.get(self.tmpl)
                    or TEMPLATE_REGISTRY["GENERIC"])
        # expected header
        section = self.contract.format.get("markdown_section") or self.name.title()
        # render
        return _fmt(template, tmpl=self.tmpl, query=query, deps=deps_bullets, section=section)


@dataclass(slots=True)
class Plan:
    nodes: List[Node]

@dataclass(slots=True)
class Patch:
    kind: str
    arg: Dict[str, Any]

@dataclass(slots=True)
class Issue:
    code: str
    details: Dict[str, Any] = field(default_factory=dict)
    suggested: List[Patch] = field(default_factory=list)

@dataclass(slots=True)
class QAResult:
    ok: bool
    issues: List[Issue] = field(default_factory=list)

@dataclass(slots=True)
class Critique:
    score: float
    comments: str
    guidance: Dict[str, float]

@dataclass(slots=True)
class Artifact:
    node: str
    content: str
    qa: QAResult
    critiques: List[Critique] = field(default_factory=list)
    status: str = "ok"
    recommendations: List[str] = field(default_factory=list)

class MemoryStore:
    def __init__(self, path: Path) -> None:
        self.path = path
        self.data: Dict[str, Any] = {}
        self._load()
    def _load(self) -> None:
        try:
            if self.path.exists():
                txt = self.path.read_text(encoding="utf-8")
                data = safe_json_loads(txt, default=None)
                if not isinstance(data, dict):
                    raise ValueError("memory json corrupted")
                self.data = data
            else:
                self.data = {"judges": {}, "patch_stats": {}, "klines": {}}
        except Exception as e:
            _LOG.exception("MemoryStore load failed: %s", e)
            try:
                if self.path.exists():
                    bak = self.path.with_suffix(".corrupt")
                    self.path.replace(bak)
                    _LOG.warning("quarantined corrupt memory to %s", bak)
            except Exception:
                pass
            self.data = {"judges": {}, "patch_stats": {}, "klines": {}}
    def save(self) -> None:
        tmp = self.path.with_suffix(".tmp")
        try:
            tmp.write_text(json.dumps(self.data, ensure_ascii=False, indent=2), encoding="utf-8")
            tmp.replace(self.path)
        except Exception as e:
            _LOG.exception("MemoryStore save failed: %s", e)
    def bump_judge(self, judge: str, delta: float) -> None:
        j = self.data.setdefault("judges", {}).setdefault(judge, {"weight": 1.0})
        j["weight"] = max(0.1, min(3.0, float(j.get("weight", 1.0)) + delta))
    def get_judge_weight(self, judge: str) -> float:
        return float(self.data.get("judges", {}).get(judge, {}).get("weight", 1.0))
    def record_patch(self, kind: str, ok: bool) -> None:
        s = self.data.setdefault("patch_stats", {}).setdefault(kind, {"ok": 0, "fail": 0})
        s["ok" if ok else "fail"] += 1
    def get_kline(self, sig: str) -> Optional[Dict[str, Any]]:
        return self.data.setdefault("klines", {}).get(sig)
    def put_kline(self, sig: str, payload: Dict[str, Any]) -> None:
        entry = dict(payload or {})
        entry.setdefault("level", int(entry.get("level", 0)))
        self.data.setdefault("klines", {})[sig] = entry
        self.save()

    # --- kline cognitive cache: nearest-neighbor query + meta synthesis ---
    def form_clusters(self, min_sim: float = CLUSTER_MIN_SIM) -> None:
        """Dynamically link and promote klines into hierarchies based on similarity."""
        all_entries = list(self.iter_klines())
        for i, (sig_a, ent_a) in enumerate(all_entries):
            for sig_b, ent_b in all_entries[i+1:]:
                if _cosine(ent_a.get("embedding", []), ent_b.get("embedding", [])) >= min_sim:
                    self.link_klines(sig_a, sig_b, CLUSTER_LINK_WEIGHT)
                    if ent_a.get("level", 0) > 0 or ent_b.get("level", 0) > 0:
                        parent_sig = self._sig(f"meta_{sig_a}_{sig_b}", "Composite")
                        self.promote_kline(parent_sig, [sig_a, sig_b])
    def iter_klines(self) -> Iterable[Tuple[str, Dict[str, Any]]]:
        """Yield (sig, entry) for all klines; empty if none."""
        for k, v in (self.data.get("klines") or {}).items():
            if isinstance(v, dict):
                yield k, v
    def _ensure_entry_embedding(self, entry: Dict[str, Any], dim: int = KLINE_EMBED_DIM) -> None:
        # Prefer existing full-precision embedding if dimension matches.
        if "embedding" in entry and isinstance(entry["embedding"], list) and len(entry["embedding"]) == dim:
            return
        # If quantized exists, dequantize on the fly (but avoid persisting floats later).
        if "embedding_q" in entry and isinstance(entry["embedding_q"], list):
            ev = _dequantize(entry["embedding_q"])
            if len(ev) == dim:
                entry["embedding"] = ev
                return
        # Legacy/old entry: synthesize from stored query if available.
        q = entry.get("query")
        if isinstance(q, str) and q.strip():
            entry["embedding"] = _hash_embed(q, dim=dim)
    def prune_klines(self, max_entries: int = KLINE_MAX_ENTRIES) -> None:
        ks = list(self.iter_klines())
        if len(ks) <= max_entries: return
        ks.sort(key=lambda kv: kv[1].get("ts", 0.0))  # oldest first
        for sig, _ in ks[:-max_entries]:
            self.data["klines"].pop(sig, None)
        self.save()
    def query_klines(self, query: str, top_k: int = 3, min_sim: float = 0.2) -> List[Tuple[str, float, Dict[str, Any]]]:
        """
        Return top-k most similar past klines by cosine(query, entry.embedding).
        Falls back gracefully if older entries lack embeddings (they will be embedded on the fly).
        Extends retrieval to surface linked clusters and hierarchical children.
        """
        qv = _hash_embed(query, dim=KLINE_EMBED_DIM)
        changed = False
        heap: List[Tuple[float, str, Dict[str, Any]]] = []
        for sig, entry in self.iter_klines():
            try:
                if "embedding" not in entry or not isinstance(entry["embedding"], list) or len(entry["embedding"]) != KLINE_EMBED_DIM:
                    self._ensure_entry_embedding(entry, dim=KLINE_EMBED_DIM)
                    changed = True
                ev = entry.get("embedding")
                if not isinstance(ev, list) or not ev:
                    continue
                sim = _cosine(qv, ev)
                sim -= 0.05 * entry.get("penalty", 0)
                for subj in (entry.get("contradictions") or []):
                    if isinstance(subj, str) and subj.lower() in query.lower():
                        sim -= 0.1
                if sim >= min_sim:
                    if len(heap) < top_k:
                        heapq.heappush(heap, (sim, sig, entry))
                    else:
                        heapq.heappushpop(heap, (sim, sig, entry))
            except Exception:
                continue
        if changed:
            # Avoid persisting full-precision embeddings when a quantized vector exists.
            for _, entry in self.iter_klines():
                if "embedding_q" in entry and "embedding" in entry:
                    entry.pop("embedding", None)
            self.save()
        clusters: List[Tuple[str, float, Dict[str, Any], List[Tuple[str, float]]]] = []
        for sim, sig, e in sorted(heap, key=lambda t: t[0], reverse=True):
            neigh = self.cluster_retrieve(sig)
            if not neigh: continue  # Skip isolates.
            cscore = sim
            for nsig, w in neigh:
                linked = self.get_kline(nsig)
                if linked:
                    self._ensure_entry_embedding(linked, dim=KLINE_EMBED_DIM)
                    lev = linked.get("embedding")
                    if isinstance(lev, list):
                        cscore += 0.1 * w * _cosine(qv, lev)
            clusters.append((sig, cscore, e, neigh))
        clusters.sort(key=lambda t: t[1], reverse=True)

        extended: List[Tuple[str, float, Dict[str, Any]]] = []
        seen: set[str] = set()

        def _expand(s: str, score: float, entry: Dict[str, Any], depth: int) -> None:
            if s in seen or depth > 3:
                return
            extended.append((s, score, entry))
            seen.add(s)
            if depth >= 3:
                return
            if int(entry.get("level", 0)) >= 1:
                for cs in entry.get("children") or []:
                    child = self.get_kline(cs)
                    if child:
                        self._ensure_entry_embedding(child, dim=KLINE_EMBED_DIM)
                        _expand(cs, score * 0.98, child, depth + 1)

        for sig, cscore, entry, neigh in clusters[: max(0, int(top_k))]:
            _expand(sig, cscore, entry, 0)
            for nsig, _w in neigh[:3]:
                if nsig in seen:
                    continue
                nentry = self.get_kline(nsig)
                if not nentry:
                    continue
                self._ensure_entry_embedding(nentry, dim=KLINE_EMBED_DIM)
                _expand(nsig, cscore * 0.97, nentry, 0)
            if len(extended) >= top_k * 4:
                break
        extended.sort(key=lambda t: t[1], reverse=True)
        return extended[: top_k * 4]


    def summarize_neighbors(
        self,
        neighbors: Sequence[Tuple[str, float, Dict[str, Any]]],
        *,
        char_budget: int = 1600,
        max_recs: int = 6,
    ) -> str:
        """
        Produce a compact, actionable hint block from similar klines.
        Heuristics:
        - common plan shapes
        - frequently weak nodes (nodes - ok_nodes)
        - top global recommendations (by frequency)
        """
        if not neighbors:
            return ""
        N = len(neighbors)
        avg_sim = sum(s for _, s, _ in neighbors) / max(1, N)
        # aggregate plan shapes (as "a->b->c")
        shape_counts: Dict[str, int] = {}
        weak_counts: Dict[str, int] = {}
        rec_counts: Dict[str, int] = {}
        cls_counts: Dict[str, int] = {}
        for _, _, e in neighbors:
            try:
                nodes = [n.get("name") for n in (e.get("nodes") or []) if isinstance(n, dict)]
                if nodes:
                    shape = " → ".join(nodes[:8])
                    shape_counts[shape] = shape_counts.get(shape, 0) + 1
                ok = set(e.get("ok_nodes") or [])
                for n in nodes or []:
                    if n not in ok:
                        weak_counts[n] = weak_counts.get(n, 0) + 1
                for r in (e.get("global_recs") or []):
                    if isinstance(r, str) and r.strip():
                        rec_counts[r.strip()] = rec_counts.get(r.strip(), 0) + 1
                ck = (e.get("classification") or {}).get("kind")
                if isinstance(ck, str) and ck:
                    cls_counts[ck] = cls_counts.get(ck, 0) + 1
            except Exception:
                continue
        def _top(d: Dict[str, int], k: int) -> List[str]:
            return [f"{k1}×{v1}" for k1, v1 in sorted(d.items(), key=lambda t: t[1], reverse=True)[:k]]
        lines: List[str] = []
        lines.append(f"PRIOR HINTS (n={N}, avg_sim≈{avg_sim:.2f})")
        if shape_counts:
            lines.append("- Common plan shapes: " + "; ".join(_top(shape_counts, 2)))
        if weak_counts:
            lines.append("- Frequently weak nodes: " + ", ".join([w.split("×")[0] for w in _top(weak_counts, 5)]))
        if rec_counts:
            lines.append("- Top global recs: " + "; ".join([r.split("×")[0] for r in _top(rec_counts, max_recs)]))
        if cls_counts:
            lines.append("- Historical classification mix: " + ", ".join(_top(cls_counts, 3)))
        out = "\n".join(lines)
        return out[: int(char_budget)]
    def upsert_kline(
        self,
        sig: str,
        payload: Dict[str, Any],
        *,
        query: Optional[str] = None,
        classification: Optional[Dict[str, Any]] = None,
    ) -> None:
        """Insert/update a kline entry, attaching query, classification, embedding, and timestamp."""
        root = self.data.setdefault("klines", {})
        entry = dict(root.get(sig) or {})
        entry.update(payload or {})
        entry.setdefault("level", int(entry.get("level", 0)))
        if query is not None:
            emb = _hash_embed(query, dim=KLINE_EMBED_DIM)
            entry["embedding_q"] = _quantize(emb)
            entry.pop("embedding", None)
            entry["query"] = query
        if classification is not None:
            entry["classification"] = classification
        entry["ts"] = time.time()
        root[sig] = entry
        # size guard
        self.form_clusters()  # Auto-cluster on upsert.
        try:
            self.prune_klines(KLINE_MAX_ENTRIES)
        except Exception:
            pass
        self.save()
    def penalize_kline(self, sig: str) -> None:
        """Increment penalty counter for a kline."""
        entry = self.get_kline(sig)
        if entry is not None:
            entry["penalty"] = entry.get("penalty", 0) + 1
            self.put_kline(sig, entry)
    def explain_recall(self, sig: str) -> Dict[str, Any]:
        """Explain why a kline was recalled."""
        entry = self.get_kline(sig) or {}
        info = {
            "query": entry.get("query"),
            "classification": entry.get("classification"),
            "ts": entry.get("ts"),
            "penalty": entry.get("penalty", 0),
            "links": entry.get("links", {}),
        }
        _AUDIT.info(json.dumps({"explain_recall": {"sig": sig, "info": info}}, ensure_ascii=False))
        return info
    def link_klines(self, sig_a: str, sig_b: str, weight: float) -> None:
        """Bidirectionally link two klines with a utility weight."""
        if sig_a == sig_b:
            return
        for x, y in ((sig_a, sig_b), (sig_b, sig_a)):
            entry = self.get_kline(x) or {}
            links = entry.setdefault("links", {})
            links[y] = weight
            self.put_kline(x, entry)
    def cluster_retrieve(self, sig: str, max_neighbors: int = 3) -> List[Tuple[str, float]]:
        """Return strongest linked neighbors for a given kline signature."""
        entry = self.get_kline(sig) or {}
        links = entry.get("links") or {}
        neigh = sorted(links.items(), key=lambda kv: kv[1], reverse=True)[:max_neighbors]
        for nsig, w in neigh:
            _AUDIT.info(json.dumps({"cluster_recall": {"source": sig, "neighbor": nsig, "weight": w}}, ensure_ascii=False))
        return neigh
    def append_kline_trace(self, sig: str, trace: Dict[str, Any]) -> None:
        """Append an execution trace snapshot to a kline."""
        entry = self.data.setdefault("klines", {}).setdefault(sig, {})
        traces = entry.setdefault("traces", [])
        traces.append(trace)
        self.save()
    def replay_kline(self, sig: str) -> List["Node"]:
        """
        Reconstruct Nodes from the latest stored trace (preferred) or legacy 'nodes' snapshot.
        Falls back gracefully by synthesizing minimal contracts.
        """
        entry = (self.data.get("klines") or {}).get(sig) or {}
        plan_nodes = None
        traces = entry.get("traces") or []
        source = "nodes"
        if traces and isinstance(traces[-1], dict):
            plan_nodes = traces[-1].get("nodes")
            source = "trace"
        if plan_nodes is None:
            plan_nodes = entry.get("nodes")
        out: List["Node"] = []
        for nd in plan_nodes or []:
            try:
                name = str(nd.get("name"))
                deps = list(nd.get("deps") or [])
                role = str(nd.get("role") or "adjunct")
                tmpl = str(nd.get("tmpl") or "GENERIC")
                contract_dict = nd.get("contract") or {}
                fmt = contract_dict.get("format") or {}
                tests_raw = contract_dict.get("tests") or []
                tests = []
                for t in tests_raw:
                    kind = t.get("kind")
                    if kind is None:
                        continue
                    tests.append(TestSpec(kind=str(kind), arg=t.get("arg")))
                contract = Contract(format=fmt, tests=tests)
                prompt_override = nd.get("prompt_override") or nd.get("prompt")
                out.append(Node(
                    name=name,
                    tmpl=tmpl,
                    deps=deps,
                    contract=contract,
                    role=role if role in {"backbone","adjunct"} else "adjunct",
                    prompt_override=prompt_override))
            except Exception:
                continue
        if plan_nodes:
            _AUDIT.info(json.dumps({"trace_replay": {"sig": sig, "source": source}}, ensure_ascii=False))
        return out
    def promote_kline(self, parent_sig: str, child_sigs: List[str]) -> None:
        """
        Create/update a synthetic composite parent with references to children.
        """
        root = self.data.setdefault("klines", {})
        parent = root.setdefault(parent_sig, {"children": []})
        parent_children = parent.setdefault("children", [])
        child_levels: List[int] = []
        for cs in child_sigs:
            if cs not in parent_children:
                parent_children.append(cs)
            child_entry = root.setdefault(cs, {})
            child_levels.append(int(child_entry.get("level", 0)))
        parent["level"] = max(child_levels or [0]) + 1
        parent["ts"] = time.time()
        self.save()

    def _sig(self, query: str, cls_kind: str = "Composite") -> str:
        key = (cls_kind + ":" + re.sub(r"\s+", " ", query).strip().lower())[:512]
        return hashlib.sha256(key.encode("utf-8")).hexdigest()[:16]

_DELIVERABLE = re.compile(r"\b(design|architecture|spec|contract|roadmap|benchmark|compare|trade[- ]?offs?|rfc|plan|protocol|implementation|experiment|evaluate)\b", re.I)
_DEPENDENCY = re.compile(r"\b(after|before|then|depends|precede|follow|stage|phase|blocker|unblock)\b", re.I)
_BULLET = re.compile(r"(^\s*[-*]\s+|\d+\.\s+)", re.M)
_VERBS = re.compile(r"\b(\w+?)(?:ed|ing|e|ify|ise|ize)\b", re.I)

@dataclass(slots=True)
class Classification:
    kind: str
    score: float

def classify_query(query: str) -> Classification:
    q = query.strip()
    wc = len(re.findall(r"\b\w+\b", q))
    score = 0.34 * min(1.0, len(_DELIVERABLE.findall(q)) / 3) + 0.26 * min(1.0, len(_DEPENDENCY.findall(q)) / 2) + 0.20 * min(1.0, len(_BULLET.findall(q)) / 3) + 0.10 * (1.0 if wc > 100 else 0.0) + 0.10 * min(1.0, len(_VERBS.findall(q)) / 14)
    kind = "Atomic" if score < 0.25 else "Hybrid" if score < 0.55 else "Composite"
    return Classification(kind, round(score, 3))


async def _llm_json_phase(llm: "PlannerLLM", phase: str, base_prompt: str, *, temperature: float = 0.0, timeout: float = 25.0, max_retries: int = 1) -> Dict[str, Any]:
    """
    Small, dependency-free JSON enforcer:
      - Adds a SYSTEM header
      - Logs timing + prompt hash
      - Parses first JSON object
      - Retries once with a repair hint
    """
    if llm is None:
        return {}
    import time as _time
    header = (
        f"SYSTEM: {phase}\n"
        "Return ONLY a single JSON object. No prose or markdown.\n"
        "If unknown, use null or an empty list/string.\n\n"
    )
    prompt = header + base_prompt
    attempts = 0
    while attempts <= max_retries:
        attempts += 1
        t0 = _time.perf_counter()
        try:
            raw = await llm.complete(prompt, temperature=temperature, timeout=timeout)
        except Exception:
            raw = ""
        dt_ms = int((_time.perf_counter() - t0) * 1000)
        h = hashlib.sha256(prompt.encode("utf-8")).hexdigest()[:16]
        _LOG.info("json-phase call phase=%s attempt=%d hash=%s len=%d dt_ms=%d", phase, attempts, h, len(prompt), dt_ms)
        blob = _first_json_object(_sanitize_text(raw) or "") or ""
        data = safe_json_loads(blob, default=None)
        if isinstance(data, dict):
            return data
        prompt = header + base_prompt + "\n\nREPAIR:\nSend ONLY valid JSON for the object. No commentary."
    return {}

def _cqap_meta_prompt(query: str, protocol: Mapping[str, Any]) -> str:
    """
    Ask the LLM to fill the cognitive_query_analysis_protocol as a JSON object
    with the SAME top-level keys.
    """
    proto_json = json.dumps(protocol, ensure_ascii=False, sort_keys=True)
    q = _sanitize_text(query)
    return (
        "Fill the PROTOCOL keys with concise, decision-ready analysis.\n"
        "- Keep the same keys as PROTOCOL; for nested hints (e.g., PrecisionLevel), return an object.\n"
        "- Be terse but specific; a short sentence can be deep.\n"
        f"TARGET: {q}\n"
        f"PROTOCOL: {proto_json}\n"
    )

def _mission_plan_prompt(query: str, meta: Mapping[str, Any]) -> str:
    """
    Ask the LLM to generate a mission-style plan: Strategy array with O1/O2...,
    optional queries, and tactics (name/description/dependencies/expected_artifact).
    This matches build_plan_from_mission expectations.
    """
    q = _sanitize_text(query)
    meta_json = json.dumps(meta, ensure_ascii=False, sort_keys=True)
    schema_hint = {
        "Strategy": [
            {
                "O1": "Objective text",
                "queries": {"Q1": "question...", "Q2": "question..."},
                "tactics": [
                    {
                        "t1": "tactic description",
                        "dependencies": ["expected_artifact_or_tactic_name"],
                        "expected_artifact": "file_or_doc_name",
                    }
                ],
            }
        ]
    }
    return (
        "Produce ONLY JSON for a mission plan that can compile into a DAG.\n"
        "Rules:\n"
        "- Use keys O1..On (or 'Objective' if needed).\n"
        "- Each tactic: a 'tX' key, 'dependencies' (names or artifacts), and 'expected_artifact'.\n"
        "- Prefer explicit dependencies if comparisons/rollouts are implied.\n"
        f"TARGET: {q}\nMETA: {meta_json}\nSCHEMA_HINT: {json.dumps(schema_hint, ensure_ascii=False)}\n"
    )

# === CQAP → Plan compiler (normalized, cohesive) ===
# We normalize keys ONCE and then use normalized identifiers throughout.
# Pretty titles come from PRETTY_SECTION; add here if you introduce new slots.
_CQAP_TIER1 = ["goal", "obstacles", "facts", "precision", "toneanalysis"]
_CQAP_TIER2 = [
    "insights",
    "structuralrelationships",
    "boundaryanalysis",
    "embeddedassumptions",
    "knowledgegaps",
    "factreflectionseparation",
]
_CQAP_TIER3 = ["uncertainty", "responsestrategy", "rationale"]

PRETTY_SECTION: Dict[str, str] = {
    "goal": "Goal",
    "obstacles": "Obstacles",
    "facts": "Facts",
    "precision": "Precision",
    "toneanalysis": "Tone Analysis",
    "insights": "Insights",
    "structuralrelationships": "Structural Relationships",
    "boundaryanalysis": "Boundary Analysis",
    "embeddedassumptions": "Embedded Assumptions",
    "knowledgegaps": "Knowledge Gaps",
    "factreflectionseparation": "Fact–Reflection Separation",
    "uncertainty": "Uncertainty",
    "responsestrategy": "Response Strategy",
    "rationale": "Rationale",
    "finalanswer": "Final Answer",
}


def _norm_key(k: str) -> str:
    return re.sub(r'[^a-z0-9]+', '', k.lower())

def _get_norm(d: Mapping[str, Any], key: str, alt: str = "") -> str:
    return str(d.get(_norm_key(key), d.get(key, d.get(alt, ""))) or "")

def _normalize_map(proto: Mapping[str, Any]) -> Dict[str, Any]:
    """Lowercase alnum map used consistently across CQAP handling."""
    return {_norm_key(k): v for k, v in (proto or {}).items()}

def _cqap_unify(proto: Mapping[str, Any]) -> Dict[str, str]:
    p = _normalize_map(proto)
    # collapse uncertainties → "uncertainty"
    bits = []
    for k in (
        "explicituncertainty",
        "exploratoryuncertainty",
        "hiddenuncertainty",
        "toleranceforuncertainty",
        "contextualaccuracy",
        "precisionlevel",
    ):
        v = p.get(k)
        if isinstance(v, str) and v.strip():
            bits.append(f"{k}: {v}")
    if bits:
        p["uncertainty"] = "Integrate:\n" + "\n".join(f"- {b}" for b in bits)
    return p

def mk_contract(section: str, *, min_words: Optional[int] = None) -> Contract:
    """Single contract builder for all nodes (replaces _mk_contract/_mk_simple_contract)."""
    tests: List[Dict[str, Any]] = [
        {"kind": "nonempty", "arg": ""},
        {"kind": "header_present", "arg": section},
    ]
    if isinstance(min_words, int) and min_words > 0:
        tests.append({"kind": "word_count_min", "arg": min_words})
    return _parse_contract({"format": {"markdown_section": section}, "tests": tests}, fallback_section=section)


def _mk_prompt(slot: str, slot_spec: str, query: str) -> str:
    return _fmt(CQAP_SECTION_PROMPT, slot=slot, slot_spec=slot_spec, query=_sanitize_text(query))

# Converts a mission_plan dict into a concrete Plan (Nodes with actionable contracts).
def _mp_slug(s: str) -> str:
    return _slug(s, s)


def build_plan_from_mission(
    mission: Mapping[str, Any],
    *,
    query: Optional[str] = None,
    min_words_tactic: int = 40,
    min_words_objective: int = 80,
) -> Plan:
    """
    Map your mission_plan structure to Blackboard Nodes:
      - One Objective node per Strategy[i]
      - Optional 'queries' node per Strategy[i]
      - One Tactic node per Strategy[i].tactics[j]
      - A final synthesis node that depends on all Objective nodes

    Dependency semantics:
      - If a tactic declares "dependencies" that match any prior tactic's expected_artifact,
        we wire the tactic -> prior tactic node.
      - Each Objective depends on its queries node (if any) and all its tactic nodes.
      - Final Answer depends on all Objective nodes.
    """
    strategies: List[Mapping[str, Any]] = list(mission.get("Strategy") or [])
    nodes: List[Node] = []

    all_objective_node_names: List[str] = []
    artifact_owner: Dict[str, str] = {}  # expected_artifact -> tactic node name

    for oi, strat in enumerate(strategies, start=1):
        # 1) Objective
        # Accept a variety of keys: "O1", "O 1 => O n ", "Objective", etc.
        obj_title = None
        for k, v in strat.items():
            if isinstance(k, str) and k.strip().lower().startswith("o"):
                obj_title = str(v).strip() if isinstance(v, str) else None
                break
        if not obj_title:
            obj_title = str(strat.get("Objective") or f"Objective {oi}").strip()

        obj_section = f"O{oi}: {obj_title or f'Objective {oi}'}"
        obj_name = _mp_slug(f"o{oi}_objective")
        nodes.append(
            Node(
                name=obj_name,
                tmpl="GENERIC",
                deps=[],
                contract=mk_contract(obj_section, min_words=max(40, int(min_words_objective))),
                role="backbone",
            )
        )
        all_objective_node_names.append(obj_name)

        # 2) Queries (optional, if present)
        queries_map = strat.get("queries") or {}
        q_items = []
        if isinstance(queries_map, Mapping):
            # allow {"Q1": "...", "Q2": "..."} or {"Q 1 => Q n": "..."} forms
            for k, v in queries_map.items():
                if not isinstance(v, str): continue
                q_items.append((str(k), v.strip()))
        obj_idx = len(nodes) - 1 
        if q_items:
            q_name = _mp_slug(f"o{oi}_queries")
            q_section = f"O{oi} - Queries"
            nodes.append(
                Node(
                    name=q_name,
                    tmpl="GENERIC",
                    deps=[],
                    contract=mk_contract(q_section, min_words=30),
                    role="adjunct",
                )
            )
            # Objective depends on queries
            nodes[obj_idx].deps.append(q_name)

        # 3) Tactics
        tactics_list = list(strat.get("tactics") or [])
        made_tactic_nodes: List[str] = []
        for tj, tdict in enumerate(tactics_list, start=1):
            if not isinstance(tdict, Mapping): continue
            # Extract id (t1/t2/tn) and details
            t_keys = [k for k in tdict.keys() if isinstance(k, str) and k.strip().lower().startswith("t")]
            t_id = (t_keys[0] if t_keys else f"t{tj}").strip()
            t_desc = str(tdict.get(t_id, "")).strip() or f"Tactic {t_id.upper()}"
            t_deps_raw = [str(x).strip() for x in (tdict.get("dependencies") or []) if str(x).strip()]
            t_art = str(tdict.get("expected_artifact") or "").strip() or f"O{oi}_T{tj}_Artifact"

            t_name = _mp_slug(f"o{oi}_{t_id}")
            t_section = f"O{oi} - {t_id.upper()}: {t_desc}"

            node = Node(
                name=t_name,
                tmpl="GENERIC",
                deps=[],
                contract=mk_contract(t_section, min_words=max(20, int(min_words_tactic))),
                role="adjunct",
            )
            # Wire tactic dependencies by expected_artifact -> producing node mapping
            for dep in t_deps_raw:
                if dep in artifact_owner:
                    node.deps.append(artifact_owner[dep])
            nodes.append(node)
            made_tactic_nodes.append(t_name)
            artifact_owner[t_art] = t_name

        # Objective depends on its tactics
        for tn in made_tactic_nodes:
            if tn not in nodes[obj_idx].deps:
                nodes[obj_idx].deps.append(tn)

    # 4) Final synthesis node
    fin_name = "final_synthesis"
    fin_section = "Final Answer"
    nodes.append(
        Node(
            name=fin_name,
            tmpl="GENERIC",
            deps=list(all_objective_node_names),
            contract=mk_contract(fin_section, min_words=120),
            role="backbone",
        )
    )

    return Plan(nodes=_validate_and_repair_plan(nodes))


def build_plan_from_cqap(query: str, proto: Mapping[str, Any], cls: "Classification") -> "Plan":
    """Compile CQAP (normalized) → Nodes, with stable naming & headings."""
    _ = query  # reserved for future per-slot prompting
    _p = _cqap_unify(proto)  # normalized map; values not used to branch, only presence

    if cls.kind == "Atomic":
        slots = list(_CQAP_TIER1)
    elif cls.kind == "Hybrid":
        slots = list(_CQAP_TIER1) + ["insights", "boundaryanalysis", "embeddedassumptions"]
    else:
        slots = list(_CQAP_TIER1) + list(_CQAP_TIER2) + list(_CQAP_TIER3)

    def _title(key: str) -> str:
        return PRETTY_SECTION.get(key, key.replace("_", " ").title())

    nodes: List[Node] = []

    def add_node(key: str, *, role: str = "adjunct", deps: Optional[List[str]] = None, min_words: Optional[int] = None) -> None:
        name = _slug(key, key)
        nodes.append(
            Node(
                name=name,
                tmpl="GENERIC",
                deps=list(deps or []),
                contract=mk_contract(_title(key), min_words=min_words),
                role=role if role in {"backbone", "adjunct"} else "adjunct",
            )
        )

    # Backbone scaffold (normalized keys)
    add_node("goal", role="backbone")
    add_node("obstacles", role="backbone", deps=["goal"])
    add_node("facts", role="backbone", deps=["obstacles"])
    # Voice/rigor shapers
    if "precision" in slots:
        add_node("precision", deps=["facts"])
    if "toneanalysis" in slots:
        add_node("toneanalysis", deps=["goal"])
    # Tier-2 chain
    chain_tail = ["facts"]
    for s in (
        "insights",
        "structuralrelationships",
        "boundaryanalysis",
        "embeddedassumptions",
        "knowledgegaps",
        "factreflectionseparation",
    ):
        if s in slots:
            add_node(s, deps=chain_tail)
            chain_tail = [_slug(s, s)]
    # Tier-3 control
    for s in ("uncertainty", "responsestrategy", "rationale"):
        if s in slots:
            add_node(s, deps=["facts"] + ([chain_tail[0]] if chain_tail else []))
    # Final synthesis depends on all prior
    deps_all = [n.name for n in nodes]
    add_node("finalanswer", role="backbone", deps=deps_all, min_words=120)
    return Plan(nodes=_validate_and_repair_plan(nodes))


def _first_json_object(s: str, *, max_scan: int = 200_000) -> Optional[str]:
    i = s.find("{")
    if i < 0:
        return None
    depth = 0; in_str = False; esc = False
    for j, c in enumerate(s[i:], start=i):
        if in_str:
            if esc: esc = False
            elif c == "\\": esc = True
            elif c == '"': in_str = False
            continue
        if (j - i) > max_scan:
            break
        if depth > 10_000: break
        if c == '"': in_str = True
        elif c == "{": depth += 1
        elif c == "}":
            depth -= 1
            if depth == 0: return s[i:j+1]
    return None

def _slug(s: str, fallback: str) -> str:
    s = re.sub(r"[^a-z0-9_-]+", "-", s.lower()).strip("-_")
    return s or fallback

def _parse_contract(obj: Mapping[str, Any], fallback_section: str) -> Contract:
    fmt = dict(obj.get("format") or {})
    tests_in = obj.get("tests") or []
    tests: List[TestSpec] = []
    for t in tests_in:
        kind = str(t.get("kind", "")).strip(); arg = t.get("arg", "")
        if kind in {"nonempty", "regex", "contains", "word_count_min", "header_present"}:
            tests.append(TestSpec(kind=kind, arg=arg))
    if not fmt.get("markdown_section"): fmt["markdown_section"] = fallback_section
    if not any(t.kind == "nonempty" for t in tests): tests.append(TestSpec(kind="nonempty", arg=""))
    if not any(t.kind == "header_present" for t in tests): tests.append(TestSpec(kind="header_present", arg=fmt["markdown_section"]))
    return Contract(format=fmt, tests=tests)

def _validate_and_repair_plan(nodes: List[Node]) -> List[Node]:
    order = {n.name: i for i, n in enumerate(nodes)}
    for n in nodes:
        n.deps = [d for d in n.deps if d in order and order[d] < order[n.name]]
    by = {n.name: n for n in nodes}
    indeg: Dict[str, int] = {n.name: 0 for n in nodes}
    succ: Dict[str, List[str]] = {n.name: [] for n in nodes}
    for n in nodes:
        for d in n.deps:
            indeg[n.name] += 1; succ[d].append(n.name)
    q = deque([n for n in nodes if indeg[n.name] == 0]); seen = 0
    while q:
        v = q.popleft(); seen += 1
        for m in succ[v.name]:
            indeg[m] -= 1
            if indeg[m] == 0: q.append(by[m])
    if seen != len(nodes):
        _LOG.warning("cycle detected; clearing deps on cyclic nodes")
        for n in nodes:
            if indeg[n.name] > 0: n.deps = []
    return nodes

async def make_plan(llm: PlannerLLM, query: str, cls: Classification) -> Plan:
    prompt = _fmt(PLANNER_PROMPT, q=query)
    try:
        raw = await llm.complete(prompt, temperature=0.0, timeout=60.0)
    except Exception as e:
        raise PlanningError(f"planner LLM failed: {e}") from e
    blob = _first_json_object(raw) or "{}"
    nodes: List[Node] = []
    try:
        data = safe_json_loads(blob, default={}) or {}
        raw_nodes = data.get("nodes") or []
        if not isinstance(raw_nodes, list) or not raw_nodes:
            raise ValueError("no nodes")
        seen: set[str] = set()
        for i, nd in enumerate(raw_nodes):
            name = _slug(str(nd.get("name", f"step-{i+1}")), f"step-{i+1}")
            if name in seen:
                name = _slug(f"{name}-{i+1}", f"step-{i+1}")
            seen.add(name)
            deps = [str(d) for d in (nd.get("deps") or []) if isinstance(d, str)]
            tmpl = str(nd.get("tmpl") or "GENERIC")
            if tmpl not in KNOWN_TEMPLATES:
                _LOG.debug("Unknown tmpl '%s' → using GENERIC", tmpl)
                tmpl = "GENERIC"
            role = str(nd.get("role") or ("backbone" if i == 0 else "adjunct")).lower()
            prompt_override = None
            if isinstance(nd.get("prompt"), str) and nd["prompt"].strip():
                prompt_override = nd["prompt"].strip()
            # Contract: prefer planner-supplied contract if present; otherwise use template defaults.
            planner_contract_obj = nd.get("contract")
            if isinstance(planner_contract_obj, dict):
                contract = _parse_contract(planner_contract_obj, fallback_section=tmpl)
            else:
                contract = TEMPLATE_CONTRACTS.get(tmpl, _parse_contract({"format":{"markdown_section":tmpl}}, tmpl))
            nodes.append(Node(
                name=name,
                tmpl=tmpl,
                deps=deps,
                contract=contract,
                role=role if role in {"backbone","adjunct"} else "adjunct",
                prompt_override=prompt_override
            ))
    except Exception as e:
        _LOG.warning("planner parse failed (%s); falling back to linear", e)
        nodes = [Node(name="answer", tmpl="GENERIC", deps=[],
                      contract=_parse_contract({"format":{"markdown_section":"Answer"}}, "Answer"),
                      role="backbone")]
    if cls.kind == "Atomic" and len(nodes) != 1: nodes = nodes[:1]
    elif cls.kind == "Hybrid" and not (2 <= len(nodes) <= 4): nodes = nodes[:max(2, min(4, len(nodes)))]
    elif cls.kind == "Composite" and not (4 <= len(nodes) <= 8): nodes = nodes[:max(4, min(8, len(nodes)))]
    if not nodes: raise PlanningError("empty plan after repair")
    nodes = _validate_and_repair_plan(nodes)
    return Plan(nodes=nodes)

_HDR = re.compile(r"^\s{0,3}(#+)\s+(.+?)\s*$", re.M)

def _ensure_header(text: str, wanted: str) -> Tuple[bool, Optional[Patch]]:
    headers = [m.group(2).strip().lower() for m in _HDR.finditer(text)]
    if wanted.lower() in headers: return True, None
    return False, Patch(kind="insert_header", arg={"level": 2, "title": wanted})

# --- Output sanitization to keep internal prompt scaffolding out of artifacts ---
#
# Strip any context block the solver might have echoed and any guidance constraints
_CTXT_BLOCK = re.compile(r"(?ms)^\s*##\s*Context\s*\(deps\)\s*.*?(?=^\s*##\s|\Z)")
_CONS_BLOCK = re.compile(r"(?ms)\n+Constraints:\n(?:\s*-\s.*\n)+")

def _strip_internal_markers(text: str) -> str:
    t = _sanitize_text(text)
    t = _CTXT_BLOCK.sub("", t)
    t = _CONS_BLOCK.sub("\n", t)
    # collapse excessive blank lines
    t = re.sub(r"\n{3,}", "\n\n", t).strip()
    return t

def run_tests(content: str, contract: Contract) -> QAResult:
    issues: List[Issue] = []
    if not content.strip(): 
        issues.append(Issue(code="empty", details={}, suggested=[]))
    words = len(re.findall(r"\b\w+\b", content))
    for t in contract.tests:
        if t.kind == "nonempty":
            if words < 1: issues.append(Issue(code="nonempty_fail", details={}, suggested=[]))
        elif t.kind == "regex":
            try:
                rgx = re.compile(str(t.arg), re.I | re.M)
                if rgx.search(content) is None: issues.append(Issue(code="regex_fail", details={"pattern": t.arg}, suggested=[]))
            except re.error:
                issues.append(Issue(code="regex_invalid", details={"pattern": t.arg}, suggested=[]))
        elif t.kind == "contains":
            if str(t.arg).lower() not in content.lower(): issues.append(Issue(code="contains_missing", details={"needle": t.arg}, suggested=[]))
        elif t.kind == "word_count_min":
            try: need = int(t.arg)
            except Exception: need = 50
            if words < need: issues.append(Issue(code="too_short", details={"needed": need, "have": words}, suggested=[Patch(kind="append_text", arg={"hint": f"Expand with {need-words}+ words of specifics."})]))
        elif t.kind == "header_present":
            want = str(t.arg); ok, patch = _ensure_header(content, want)
            if not ok: issues.append(Issue(code="header_missing", details={"wanted": want}, suggested=[patch] if patch else []))
    return QAResult(ok=(len(issues) == 0), issues=issues)

def apply_patches(content: str, patches: Sequence[Patch]) -> str:
    out = content
    for p in patches:
        if p.kind == "insert_header":
            title = str(p.arg.get("title", "Section")).strip()
            ok, _ = _ensure_header(out, title)
            if ok:
                continue
            level = int(p.arg.get("level", 2))
            hdr = "#" * max(1, min(6, level))
            m = _HDR.search(out)
            if m and out[:m.start()].strip() == "":
                out = f"{hdr} {title}\n" + out[m.end():]
            else:
                out = f"{hdr} {title}\n\n{out}" if out.strip() else f"{hdr} {title}\n"
        elif p.kind == "append_text":
            hint = str(p.arg.get("hint", "")).strip()
            if hint: out = out.rstrip() + "\n\n" + hint + "\n"
        elif p.kind == "prepend_text":
            hint = str(p.arg.get("hint", "")).strip()
            if hint: out = hint + "\n\n" + out.lstrip()
        elif p.kind == "regex_sub":
            try:
                pat = re.compile(str(p.arg["pattern"]), re.M); repl = str(p.arg.get("repl", "")); out = pat.sub(repl, out)
            except Exception: pass
    return out

@dataclass(slots=True)
class StructureJudge:
    name: str = "structure"
    async def critique(self, text: str, contract: Contract) -> Critique:
        desired = str(contract.format.get("markdown_section") or "").strip()
        score = 0.8; comments = []; guidance = {"structure":0.0,"brevity":0.0,"evidence":0.0}
        if desired:
            hdr_ok, _ = _ensure_header(text, desired)
            if not hdr_ok: score -= 0.15; guidance["structure"] += 0.15; comments.append(f"Missing expected section header: '{desired}'.")
        if len(text.strip()) < 40:
            score -= 0.1
            guidance["evidence"] += 0.1
            comments.append("Content is thin; add concrete details or examples.")
        return Critique(score=max(0.0, min(1.0, score)), comments=" ".join(comments), guidance=guidance)

@dataclass(slots=True)
class ConsistencyJudge:
    name: str = "consistency"
    _is_not = re.compile(r"\b([\w\- ]+?)\s+is\s+not\b", re.I)
    _is_yes = re.compile(r"\b([\w\- ]+?)\s+is\b(?!\s*not)", re.I)
    async def critique(self, text: str, contract: Contract) -> Critique:
        negs = {m.group(1).strip().lower() for m in self._is_not.finditer(text)}
        poss = {m.group(1).strip().lower() for m in self._is_yes.finditer(text)}
        inter = {s for s in poss if s in negs}
        score = 0.8; comments = []; guidance = {"structure":0.0,"brevity":0.0,"evidence":0.0}
        if inter: score -= 0.25; comments.append(f"Possible self-contradiction on: {sorted(inter)}. Resolve or qualify."); guidance["evidence"] += 0.25
        return Critique(score=max(0.0, min(1.0, score)), comments=" ".join(comments), guidance=guidance)

@dataclass(slots=True)
class BrevityJudge:
    name: str = "brevity"
    async def critique(self, text: str, contract: Contract) -> Critique:
        words = len(re.findall(r"\b\w+\b", text))
        score = 0.8; comments = []; guidance = {"structure":0.0,"brevity":0.0,"evidence":0.0}
        if words > 800:
            score -= 0.15
            guidance["brevity"] += 0.15
            comments.append(OVERLONG_HINT)
        elif words < 80:
            score -= 0.10
            guidance["evidence"] += 0.1
            comments.append(TOO_SHORT_HINT)
        return Critique(score=max(0.0, min(1.0, score)), comments=" ".join(comments), guidance=guidance)

class JudgeRegistry:
    def __init__(self) -> None:
        self._judges: Dict[str, Judge] = {}
    def register(self, judge: Judge) -> None:
        self._judges[judge.name] = judge
    def get_all(self) -> List[Judge]:
        return list(self._judges.values())

JUDGES = JudgeRegistry()
JUDGES.register(StructureJudge())
JUDGES.register(ConsistencyJudge())
JUDGES.register(BrevityJudge())

@dataclass(slots=True)
class LLMJudge:
    name: str = "llm-judge"
    solver: Optional[BlackBoxSolver] = None
    async def critique(
        self, text: str, contract: Contract, *, temperature: float = 0.0, seed: Optional[int] = None
    ) -> Critique:
        if self.solver is None:
            return Critique(score=0.7, comments=LLM_JUDGE_UNAVAILABLE, guidance={"structure":0.0,"brevity":0.0,"evidence":0.0})
        prompt = _fmt(LLM_JUDGE_PROMPT, text=text, contract=json.dumps(contract.format))
        try:
            async with GLOBAL_LIMITER.slot():
                ctx = {"mode": "judge", "temperature": temperature}
                if seed is not None:
                    ctx["seed"] = seed
                res = await asyncio.wait_for(self.solver.solve(prompt, context=ctx), timeout=15.0)
            raw = res.text if isinstance(res, SolverResult) else str(res)
            data = json.loads(_first_json_object(raw) or "{}")
            score = max(0.0, min(1.0, float(data.get("score", 0.7))))
            comments = str(data.get("comments", ""))
            g = data.get("guidance", {"structure":0.0,"brevity":0.0,"evidence":0.0})
            guidance = {"structure":float(g.get("structure",0.0)), "brevity":float(g.get("brevity",0.0)), "evidence":float(g.get("evidence",0.0))}
            return Critique(score=score, comments=comments, guidance=guidance)
        except Exception as e:
            _LOG.warning("LLMJudge failed: %s", e)
            return Critique(score=0.7, comments=LLM_JUDGE_ERROR, guidance={"structure":0.0,"brevity":0.0,"evidence":0.0})

def detect_cross_contradictions(artifacts: Sequence[Artifact]) -> List[Tuple[str, str, str]]:
    is_not = re.compile(r"\b([\w\- ]+?)\s+is\s+not\b", re.I)
    is_yes = re.compile(r"\b([\w\- ]+?)\s+is\b", re.I)
    claims_yes: Dict[str, List[str]] = {}
    claims_no: Dict[str, List[str]] = {}
    for a in artifacts:
        subs_no = {m.group(1).strip().lower() for m in is_not.finditer(a.content)}
        subs_yes = {m.group(1).strip().lower() for m in is_yes.finditer(a.content)}
        for s in subs_no: claims_no.setdefault(s, []).append(a.node)
        for s in subs_yes: claims_yes.setdefault(s, []).append(a.node)
    conflicts: List[Tuple[str, str, str]] = []
    for subj, nodes_yes in claims_yes.items():
        nodes_no = claims_no.get(subj, [])
        for na in nodes_yes:
            for nb in nodes_no:
                if na != nb: conflicts.append((na, nb, subj))
    uniq = sorted(set((min(a,b), max(a,b), s) for a, b, s in conflicts))
    return uniq

def _extract_claim_snippets(text: str, subject: str) -> str:
    sent = re.split(r'(?<=[.!?])\s+', text)
    keep = [s for s in sent if subject.lower() in s.lower() and re.search(r"\bis\s+(?:not\b)?", s, re.I)]
    merged = "\n".join(keep[:4]).strip()
    return merged or text[:300]

async def draft_resolution(solver: BlackBoxSolver, conflicts: List[Tuple[str, str, str]], blackboard: Dict[str, Artifact]) -> str:
    if not conflicts: return ""
    lines = ["## Contradiction Resolution", ""]
    for a, b, subj in conflicts:
        ta = _extract_claim_snippets(blackboard[a].content, subj)
        tb = _extract_claim_snippets(blackboard[b].content, subj)
        prompt = _fmt(CONTRADICTION_PROMPT, subject=subj, a=ta, b=tb)
        try:
            async with GLOBAL_LIMITER.slot():
                res = await asyncio.wait_for(solver.solve(prompt, context={"mode":"contradiction_resolution"}), timeout=30.0)
            text = res.text if isinstance(res, SolverResult) else str(res)
        except Exception as e:
            text = f"_Resolution unavailable: {e}_"
        lines.append(f"### {subj.title()}"); lines.append(text.strip()); lines.append("")
    return "\n".join(lines).strip()

@dataclass(slots=True)
class OrchestratorConfig:
    concurrent: int = int(os.getenv("LOCAL_CONCURRENT", "6"))
    max_rounds: int = int(os.getenv("MAX_ROUNDS", "3"))
    min_score: float = float(os.getenv("MIN_SCORE", "0.65"))
    qa_hard_fail: bool = bool(int(os.getenv("QA_HARD_FAIL", "0")))
    max_tokens_per_node: int = int(os.getenv("MAX_TOKENS_PER_NODE", "3000"))
    max_tokens_per_run: int = int(os.getenv("MAX_TOKENS_PER_RUN", "12000"))
    node_timeout_sec: float = float(os.getenv("NODE_TIMEOUT_SEC", "60.0"))
    judge_timeout_sec: float = float(os.getenv("JUDGE_TIMEOUT_SEC", "8.0"))
    enable_llm_judge: bool = bool(int(os.getenv("ENABLE_LLM_JUDGE", "0")))
    apply_node_recs: bool = bool(int(os.getenv("APPLY_NODE_RECS", "1")))
    apply_global_recs: bool = bool(int(os.getenv("APPLY_GLOBAL_RECS", "1")))
    hedge_enable: bool = bool(int(os.getenv("HEDGE_ENABLE", "0")))
    hedge_delay_sec: float = float(os.getenv("HEDGE_DELAY_SEC", "1.0"))
    kline_enable: bool = bool(int(os.getenv("KLINE_ENABLE", "1")))
    kline_top_k: int = int(os.getenv("KLINE_TOP_K", "3"))
    kline_min_sim: float = float(os.getenv("KLINE_MIN_SIM", "0.2"))
    kline_hint_tokens: int = int(os.getenv("KLINE_HINT_TOKENS", "400"))
    use_cqap: bool = bool(int(os.getenv("USE_CQAP", "1")))
    use_llm_cqap: bool = bool(int(os.getenv("USE_LLM_CQAP", "1")))
    plan_from_meta: bool = bool(int(os.getenv("PLAN_FROM_META", "1")))
    use_llm_classifier: bool = bool(int(os.getenv("USE_LLM_CLASSIFIER", "1")))
    ensemble_mode: bool = bool(int(os.getenv("ENSEMBLE_MODE", "1")))
    forecast_enable: bool = bool(int(os.getenv("FORECAST_ENABLE", "0")))

@dataclass(slots=True)
class Orchestrator:
    solver: BlackBoxSolver
    planner_llm: PlannerLLM
    memory: MemoryStore
    judges: Optional[List[Judge]] = None
    config: OrchestratorConfig = field(default_factory=OrchestratorConfig)
    cqap: Optional[Mapping[str, Any]] = None
    mission_plan: Optional[Mapping[str, Any]] = None
    on_node_start: Optional[Callable[[str], Awaitable[None]]] = None
    on_node_complete: Optional[Callable[[Artifact], Awaitable[None]]] = None
    on_pass_complete: Optional[Callable[[str, Dict[str, Artifact]], Awaitable[None]]] = None
    _tokens_used: int = 0
    run_id: Optional[str] = None
    _token_lock: asyncio.Lock = field(default_factory=asyncio.Lock, init=False)
    _score_history: List[float] = field(default_factory=list, init=False)
    _last_energy: Optional[float] = None
    _current_sig: Optional[str] = None
    _current_query: str = ""

    @staticmethod
    def _approx_tokens(text: str) -> int:
        return max(1, len(text) // 4)

    def _coerce_solver_result(self, res: str | SolverResult) -> SolverResult:
        if isinstance(res, SolverResult):
            return res
        s = str(res) if res is not None else ""
        # Handle cases where backends return "SolverResult(text='...')" as a string.
        try:
            m = re.search(r"SolverResult\(\s*text\s*=\s*(['\"])(?P<t>(?:\\.|(?!\1).)*)\1", s, re.S)
            if m:
                txt = m.group("t")
                # best-effort unescape of Python-style escapes
                try:
                    txt = bytes(txt, "utf-8").decode("unicode_escape")
                except Exception:
                    pass
                return SolverResult(text=_sanitize_text(txt))
        except Exception:
            pass
        return SolverResult(text=_sanitize_text(s))

    def _add_tokens(self, result: SolverResult) -> int:
        used = result.total_tokens or ((result.prompt_tokens or 0) + (result.completion_tokens or 0)) or self._approx_tokens(result.text)
        self._tokens_used += int(used);
        return int(used)

    def forecast_tokens(self, remaining_nodes: int) -> int:
        """Simple exponential smoothing forecast of tokens per node."""
        if not self._score_history:
            return FORECAST_DEFAULT_TOKENS
        rates = [self._approx_tokens(art.content) for art in getattr(self, "_last_artifacts", {}).values()][-10:]
        if not rates:
            return FORECAST_DEFAULT_TOKENS
        s = rates[0]
        for r in rates[1:]:
            s = FORECAST_ALPHA * r + (1 - FORECAST_ALPHA) * s
        return int(s * remaining_nodes * FORECAST_BUFFER)

    async def generate_agents(self, query: str, n_experts: int = 3) -> List[Dict[str, str]]:
<<<<<<< HEAD
        """Generate query-related experts plus predefined roles (Sec.3.1)."""
        ag_prompt = _fmt(AGENT_GENERATION_PROMPT, question=query)
        raw = await self.planner_llm.complete(ag_prompt, temperature=0.7)
        data = safe_json_loads(_first_json_object(raw) or "{}")
        experts = [{"role": k, "description": v} for k, v in data.items()][:n_experts]
        predefined = [
            {"role": "planner", "description": "Generate plans to solve the problem."},
            {"role": "decider", "description": "Assess if enough for final answer."},
            {"role": "critic", "description": "Point out errors in messages."},
            {"role": "cleaner", "description": "Detect and remove useless/redundant messages."},
            {"role": "conflict_resolver", "description": "Detect conflicts and initiate resolutions."},
        ]
        agents = experts + predefined
        llm_set = ["Llama-3.1-70b-Instruct", "Qwen-2.5-72b-Instruct"]
        for ag in agents:
            ag["llm"] = random.choice(llm_set)
        return agents
=======
        """Generate query-related experts per paper's AG (Eq.1)."""
        prompt = _fmt(AGENT_GENERATION_PROMPT, question=query)
        raw = await self.planner_llm.complete(prompt, temperature=0.7)
        data = safe_json_loads(_first_json_object(raw) or "{}")
        return [{"role": k, "description": v} for k, v in data.items()]
>>>>>>> 65979f39

    async def _reserve_tokens(self, n: int) -> bool:
        async with self._token_lock:
            if self._tokens_used + n > self.config.max_tokens_per_run:
                return False
            self._tokens_used += n
            return True

    def _weighted_average(self, scores: List[Any], weights: Optional[List[float]] = None) -> float:
        """Compute weighted average of judge scores. Defaults to simple mean."""
        if not scores:
            return 0.0
        clean_scores: List[float] = []
        for s in scores:
            if isinstance(s, (int, float)):
                clean_scores.append(float(s))
            elif isinstance(s, Critique):
                clean_scores.append(float(s.score))
            else:
                _LOG.debug("Ignoring non-numeric score: %r", s)
        if not clean_scores:
            return 0.0
        if weights and len(weights) == len(clean_scores):
            total = sum(w * s for s, w in zip(clean_scores, weights))
            return total / (sum(weights) or 1.0)
        return sum(clean_scores) / len(clean_scores)

    
    async def _hedged_solve(self, task: str, context: Mapping[str, Any], timeout: float) -> SolverResult:
        if not self.config.hedge_enable:
            async with GLOBAL_LIMITER.slot():
                res = await asyncio.wait_for(self.solver.solve(task, context=context), timeout=timeout)
            return self._coerce_solver_result(res)
        async with GLOBAL_LIMITER.slot():
            primary = asyncio.create_task(asyncio.wait_for(self.solver.solve(task, context=context), timeout=timeout))
        async def _backup():
            await asyncio.sleep(self.config.hedge_delay_sec)
            async with GLOBAL_LIMITER.slot():
                if not await self._reserve_tokens(HEDGE_TOKEN_RESERVE):
                    return SolverResult(text="")  # Early exit on budget.
                return await asyncio.wait_for(self.solver.solve(task, context=context), timeout=timeout)
        backup = asyncio.create_task(_backup())
        done, pending = await asyncio.wait({primary, backup}, return_when=asyncio.FIRST_COMPLETED)
        for p in pending: p.cancel()
        res = list(done)[0].result()
        return self._coerce_solver_result(res)

    async def _run_judges(self, text: str, contract: Contract) -> List[Critique]:
        judges = self.judges or JUDGES.get_all()
        async def _one(j: Judge) -> Critique:
            try:
                if isinstance(j, LLMJudge) and self.config.ensemble_mode:
                    temps = [0.3, 0.6, 0.9]
                    crits: List[Critique] = []
                    for t in temps:
                        seed = random.randint(0, 10_000_000)
                        crit = await asyncio.wait_for(
                            j.critique(text, contract, temperature=t, seed=seed),
                            timeout=self.config.judge_timeout_sec,
                        )
                        crits.append(crit)
                    scores = [c.score for c in crits]
                    try:
                        qs = statistics.quantiles(scores, n=4)
                        q1, q3 = qs[0], qs[2]
                        iqr = q3 - q1
                        low, high = q1 - 1.5 * iqr, q3 + 1.5 * iqr
                        filtered = [c for c in crits if low <= c.score <= high]
                    except Exception:
                        filtered = crits
                    if not filtered:
                        filtered = crits
                    median_score = statistics.median([c.score for c in filtered])
                    median_crit = min(filtered, key=lambda c: abs(c.score - median_score))
                    return Critique(score=median_score, comments=median_crit.comments, guidance=median_crit.guidance)
                return await asyncio.wait_for(j.critique(text, contract), timeout=self.config.judge_timeout_sec)
            except Exception as e:
                _LOG.warning("judge '%s' failed: %s", getattr(j, "name", "unknown"), e)
                return Critique(score=0.7, comments=JUDGE_ERROR_MSG, guidance={"structure":0.0,"brevity":0.0,"evidence":0.0})
        results_raw = await asyncio.gather(*(_one(j) for j in judges), return_exceptions=True)
        results: List[Critique] = []
        for j, r in zip(judges, results_raw):
            if isinstance(r, Critique):
                results.append(r)
            else:
                _LOG.warning("judge '%s' raised: %s", getattr(j, "name", "unknown"), r)
                results.append(Critique(score=0.7, comments=JUDGE_EXCEPTION_MSG, guidance={"structure":0.0,"brevity":0.0,"evidence":0.0}))
        for j, c in zip(judges, results):
            delta = (c.score - 0.7) * 0.1
            self.memory.bump_judge(getattr(j, "name", "unknown"), delta)
        self.memory.save()
        return results

    def deliberate_judges(self, critiques: List[Critique]) -> float:
        """Aggregate judge critiques via negotiation."""
        if not critiques:
            return 0.0
        scores = [c.score for c in critiques]
        mean = sum(scores) / len(scores)
        var = sum((s - mean) ** 2 for s in scores) / len(scores)
        stddev = math.sqrt(var)
        judges = self.judges or JUDGES.get_all()
        weights = [self.memory.get_judge_weight(getattr(j, "name", "unknown")) for j in judges]
        if stddev < 0.15:
            final = mean
        else:
            final = None
            for s in set(round(sc, 2) for sc in scores):
                if scores.count(s) / len(scores) >= (2 / 3):
                    final = s
                    break
            if final is None:
                final = sum(c.score * w for c, w in zip(critiques, weights)) / (sum(weights) or 1.0)
        deliberation_log: Dict[str, Any] = {}
        for j, c, w in zip(judges, critiques, weights):
            name = getattr(j, "name", "unknown")
            vote = "up" if c.score >= final else "down"
            deliberation_log[name] = {"score": c.score, "weight": w, "vote": vote}
            delta = 0.01 if abs(c.score - final) <= 0.1 else -0.01
            self.memory.bump_judge(name, delta)
        try:
            _AUDIT.info(json.dumps({"deliberation": deliberation_log}, ensure_ascii=False))
        except Exception:
            pass
        self.memory.save()
        return final

    class Homeostat:
        async def monitor(self, orch: "Orchestrator") -> None:
            """Adaptive controller adjusting max_rounds based on performance."""
            try:
                while True:
                    await asyncio.sleep(1.0)
                    try:
                        arts = list(getattr(orch, "_last_artifacts", {}).values())
                        scores = [c.score for a in arts for c in a.critiques]
                        avg_score = sum(scores) / len(scores) if scores else 0.0
                        failures = sum(1 for a in arts[-5:] if a.status != "ok")
                        if failures > 2:
                            orch.config.max_rounds = min(5, orch.config.max_rounds + 1)
                        elif avg_score > 0.9 and len(arts) >= 3:
                            orch.config.max_rounds = max(1, orch.config.max_rounds - 1)
                    except Exception:
                        continue
            except asyncio.CancelledError:
                # Graceful shutdown on cancel
                pass

        def adjust(self, orch: "Orchestrator") -> None:
            if orch.config.concurrent > 1:
                orch.config.concurrent -= 1
            else:
                orch.config.min_score = min(0.95, orch.config.min_score + 0.05)

    def _build_context(self, node: Node, blackboard: Dict[str, Artifact], token_budget: int = 800) -> str:
        """Concise pack of dependency artifacts; trimmed to ~token_budget."""
        if not node.deps:
            return ""
        parts: List[str] = []
        used = 0
        for d in node.deps:
            a = blackboard.get(d)
            if not a: 
                continue
            head = f"### {d}\n"
            body = _sanitize_text(a.content).strip()
            room = max(0, token_budget - used)
            if room <= 0:
                break
            max_chars = max(200, room * 4)
            snippet = body[:max_chars].rstrip()
            parts.append(head + snippet)
            used += max(1, len(snippet)//4)
        return ("## Context (deps)\n" + "\n\n".join(parts)).strip()

    def _deps_bullets(self, *, context_text: str, node: Node, blackboard: Dict[str, Artifact]) -> str:
        """
        Single source of truth for building dependency bullets used in first-pass and improvements.
        Prefers structured extraction from context; falls back to node.dep names.
        """
        if context_text:
            _hdr = re.compile(r"^###\s+(.+?)\s*$", re.M)
            bullets = []
            last = None
            for m in _hdr.finditer(context_text):
                if last is not None:
                    start = last.end()
                    end = m.start()
                    body = context_text[start:end].strip().replace("\n", " ")
                    bullets.append(f"- {last.group(1)}: {body[:120]}")
                last = m
            if last is not None:
                body = context_text[last.end():].strip().replace("\n", " ")
                bullets.append(f"- {last.group(1)}: {body[:120]}")
            if bullets:
                return "\n".join(bullets)
        # fallback: short previews from concrete deps
        if node.deps:
            previews = []
            for d in node.deps:
                a = blackboard.get(d)
                if a and a.content:
                    previews.append(f"- {d}: {a.content[:120].replace('\n',' ')}")
            if previews:
                return "\n".join(previews)
        return "\n".join(f"- {d}" for d in (node.deps or []))

    def _sig(self, query: str, cls_kind: str) -> str:
        key = (cls_kind + ":" + re.sub(r"\s+", " ", query).strip().lower())[:512]
        return hashlib.sha256(key.encode("utf-8")).hexdigest()[:16]

    async def _guidance_summary(self, text: str, contract: Contract) -> str:
        qa = run_tests(text, contract)
        bullets = []
        for issue in qa.issues:
            if issue.code in {"missing_header","header_missing"}: bullets.append(f"- Include the markdown header '{issue.details.get('wanted')}'.")
            elif issue.code == "nonempty": bullets.append("- Generate substantive content; avoid placeholders.")
            elif issue.code == "too_short": bullets.append(f"- Expand with at least {issue.details.get('needed',150)} words of concrete details and examples.")
            elif issue.code == "regex_fail": bullets.append(f"- Ensure pattern present: {issue.details.get('pattern')}.")
            elif issue.code == "contains_missing": bullets.append(f"- Include this key term: {issue.details.get('needle')}.")
            elif issue.code == "empty": bullets.append("- Content must not be empty; write the section fully.")
        if not bullets:
            bullets.append(GUIDANCE_MESSAGES["fallback"])
        return "\n".join(bullets)

    async def _recommend_node(self, node: Node, art: Artifact) -> Artifact:
        prompt = _fmt(
            NODE_RECOMMEND_PROMPT,
            section=node.contract.format.get("markdown_section"),
            content=str(art.content),
        )
        try:
            res = await self._hedged_solve(prompt, {"mode":"node_recommend","node":node.name}, timeout=10.0)
            data = json.loads(_first_json_object(res.text) or "{}")
            recs = [str(x) for x in data.get("recommendations", [])][:8]
        except Exception:
            recs = []
        art.recommendations = recs
        if self.config.apply_node_recs and recs:
            apply_prompt = _fmt(
                NODE_APPLY_PROMPT,
                recs="\n- ".join(recs),
                content=str(art.content),
            )
            try:
                r = await self._hedged_solve(apply_prompt, {"mode":"node_apply","node":node.name}, timeout=20.0)
                art.content = r.text
                art.qa = run_tests(art.content, node.contract)
                art.critiques = await self._run_judges(art.content, node.contract)
            except Exception: pass
        # Judges are advisory; only QA failure should mark a node as needing more depth
        if not art.qa.ok:
            art.status = "needs_more_depth"
        return art

    async def control_unit_select(
        self,
        query: str,
        blackboard_public: Dict[str, str],
<<<<<<< HEAD
        agents: List[Dict[str, str]],
    ) -> List[str]:
        """Control unit LLM to select agents (Fig.6, Eq.2)."""
        role_list = "\n".join(f"{a['role']}: {a['description']}" for a in agents)
        bb_content = "\n".join(f"{k}: {v}" for k, v in blackboard_public.items())
        prompt = _fmt(CONTROL_UNIT_PROMPT, question=query, role_list=role_list)
        raw = await self.planner_llm.complete(
            prompt + f"\nBlackboard:\n{bb_content}", temperature=0.7
        )
=======
        agent_descriptions: List[Dict[str, str]],
    ) -> List[str]:
        """Control unit: Select agents per paper's ConU (Eq.2)."""
        role_list = "\n".join(f"{a['role']}: {a['description']}" for a in agent_descriptions)
        bb_content = "\n".join(blackboard_public.values())
        prompt = _fmt(
            CONTROL_UNIT_PROMPT,
            question=query,
            role_list=role_list,
            bb_content=bb_content,
        )
        raw = await self.planner_llm.complete(prompt, temperature=0.7)
>>>>>>> 65979f39
        data = safe_json_loads(_first_json_object(raw) or "{}")
        return data.get("chosen agents", [])

    async def execute_agent(
        self,
        agent: Dict[str, str],
        blackboard_public: Dict[str, str],
<<<<<<< HEAD
        private: Optional[Dict[str, str]] = None,
    ) -> str:
        """Execute an agent with a role-specific prompt (Fig.4)."""
        bb = dict(blackboard_public)
        if private:
            bb.update(private)
        bb_str = "\n".join(f"{k}: {v}" for k, v in bb.items())
        sys_prompt = AGENT_PROMPTS.get(agent["role"], GENERIC_AGENT_PROMPT)
        prompt = _fmt(
            sys_prompt,
            role_name=agent["role"],
            question=self._current_query,
            bb=bb_str,
        )
        ctx = {"llm": agent.get("llm"), "role": agent["role"]}
        res = await self._hedged_solve(prompt, ctx, timeout=20.0)
        msg = res.text.strip()
        if "output" in msg:
            data = safe_json_loads(msg)
            msg = data.get("output", msg)
        return msg
=======
        private: bool = False,
    ) -> str:
        """Execute agent with prompt per paper (Fig.4)."""
        bb = blackboard_public if not private else {}
        prompt = _fmt(
            AGENT_PROMPT_TEMPLATE,
            role_name=agent["role"],
            question=self._current_query,
            bb="\n".join(bb.values()),
        )
        res = await self._hedged_solve(prompt, {"agent": agent["role"]}, timeout=20.0)
        return res.text.strip()
>>>>>>> 65979f39

    async def blackboard_cycle(
        self,
        query: str,
        agents: List[Dict[str, str]],
        max_rounds: int = 4,
<<<<<<< HEAD
    ) -> Dict[str, str]:
        """Run blackboard cycles until consensus or voting."""
        public: Dict[str, str] = {}
        private: Dict[str, Dict[str, str]] = {}
        msg_id = 0
        for t in range(1, max_rounds + 1):
            selected = await self.control_unit_select(query, public, agents)
            for role in selected:
                ag = next(a for a in agents if a["role"] == role)
                if role == "conflict_resolver":
                    msg = await self.execute_agent(ag, public)
                    conflicts = safe_json_loads(msg).get("conflict list", [])
                    if conflicts:
                        space_id = f"debate_{t}_{msg_id}"
                        private[space_id] = {}
                        conf_agents = [next(a for a in agents if a["role"] == c["agent"]) for c in conflicts]
                        for conf_ag in conf_agents:
                            priv_msg = await self.execute_agent(conf_ag, public, private[space_id])
                            private[space_id][f"{conf_ag['role']}_{msg_id}"] = priv_msg
                            msg_id += 1
                        resolve_msg = await self.execute_agent(ag, public, private[space_id])
                        public[f"resolved_{space_id}_{msg_id}"] = resolve_msg
                        msg_id += 1
                elif role == "cleaner":
                    msg = await self.execute_agent(ag, public)
=======
    ) -> Dict[str, Artifact]:
        """Iterative cycle per paper's Alg.1."""
        public: Dict[str, str] = {}
        private_spaces: Dict[str, Dict[str, str]] = {}
        for t in range(1, max_rounds + 1):
            selected = await self.control_unit_select(query, public, agents)
            for sel_role in selected:
                agent = next(a for a in agents if a["role"] == sel_role)
                if agent["role"] == "conflict_resolver":
                    msg = await self.execute_agent(agent, public)
                    conflicts = safe_json_loads(msg).get("conflict list", [])
                    if conflicts:
                        priv_key = f"conflict_{t}_{random.randint(0,1000)}"
                        private_spaces[priv_key] = {}
                        for conf in conflicts:
                            conf_agent = next(a for a in agents if a["role"] == conf["agent"])
                            priv_msg = await self.execute_agent(conf_agent, private_spaces[priv_key], private=True)
                            private_spaces[priv_key][conf_agent["role"]] = priv_msg
                        resolve_msg = await self.execute_agent(agent, private_spaces[priv_key])
                        public[f"resolved_{priv_key}"] = resolve_msg
                elif agent["role"] == "cleaner":
                    msg = await self.execute_agent(agent, public)
>>>>>>> 65979f39
                    clean_list = safe_json_loads(msg).get("clean list", [])
                    for cl in clean_list:
                        public.pop(cl["useless message"], None)
                else:
<<<<<<< HEAD
                    msg = await self.execute_agent(ag, public)
                    public[f"{role}_{msg_id}"] = msg
                    msg_id += 1
                if role == "decider" and "final answer" in msg.lower():
                    return public
            if t == max_rounds:
                votes: Dict[str, str] = {}
                for ag in agents:
                    vote = await self.execute_agent(ag, public)
                    votes[ag["role"]] = vote
                vote_embs = {k: _hash_embed(v) for k, v in votes.items()}
                sims = {
                    k: sum(_cosine(vote_embs[k], vote_embs[ok]) for ok in vote_embs if ok != k)
                    for k in votes
                }
                final_key = max(sims, key=sims.get)
                public["final"] = votes[final_key]
        return public
=======
                    msg = await self.execute_agent(agent, public)
                    public[agent["role"]] = msg
                if agent["role"] == "decider" and "final answer" in msg.lower():
                    break
            if t == max_rounds:
                votes: Dict[str, str] = {}
                for a in agents:
                    vote_prompt = _fmt(VOTING_PROMPT, bb="\n".join(public.values()))
                    vote = await self.execute_agent(a, public)
                    votes[a["role"]] = vote
                final = max(
                    votes,
                    key=lambda k: sum(
                        _cosine(_hash_embed(votes[k]), _hash_embed(v))
                        for v in votes.values()
                        if v != votes[k]
                    ),
                )
                public["final"] = votes[final]
        return {
            k: Artifact(node=k, content=v, qa=QAResult(ok=True), critiques=[])
            for k, v in public.items()
        }
>>>>>>> 65979f39

    async def _improve_until_ok(self, node: Node, initial: SolverResult, blackboard: Dict[str, Artifact], context_text: str = "") -> Artifact:
        content = initial.text
        node_tokens = self._add_tokens(initial)
        self._audit_event(node.name, "initial_solve",
                          input={"template": node.tmpl, "context": context_text},
                          output={"content": _strip_internal_markers(content) or content})

        for round_idx in range(self.config.max_rounds):
            if self._tokens_used >= self.config.max_tokens_per_run: raise ExecutionError("run token budget exhausted")
            if node_tokens >= self.config.max_tokens_per_node: break
            qa = run_tests(content, node.contract)
            if qa.ok:
                crits = await self._run_judges(content, node.contract)
                self._audit_event(node.name, f"judge_round_{round_idx}",
                                  output={"qa_ok": qa.ok,
                                          "issues": [i.code for i in qa.issues],
                                          "scores": [c.score for c in crits]})
                # Judges are advisory; if QA passes, accept the section
                try:
                    self.stability_check()
                except Exception:
                    pass
                return Artifact(node=node.name, content=content, qa=qa, critiques=crits)
            patches = [p for issue in qa.issues for p in issue.suggested]
            if patches:
                try: content = apply_patches(content, patches); self.memory.record_patch("batch", True)
                except Exception: self.memory.record_patch("batch", False)
            guide = await self._guidance_summary(content, node.contract)
            # Build dependency bullets (unified)
            deps_bullets = self._deps_bullets(context_text=context_text, node=node, blackboard=blackboard)

            try:
                prompt = node.build_prompt(query=self._current_query, deps_bullets=deps_bullets)
                if context_text:
                    prompt += "\n\n" + _sanitize_text(context_text)
                prompt += "\n\n" + _fmt(ITERATIVE_CONSTRAINTS_PROMPT, guide=guide)
                res = await self._hedged_solve(prompt, {"improve_round":round_idx+1,"node":node.name}, timeout=self.config.node_timeout_sec)
                content = _strip_internal_markers(res.text); node_tokens += self._add_tokens(res)
                self._audit_event(node.name, f"revise_round_{round_idx}",
                                  input={"constraints": guide, "patches": [p.kind for p in patches]},
                                  output={"content": content})
                if node_tokens > self.config.max_tokens_per_node:
                    content = content[:max(100, self.config.max_tokens_per_node * 4)]
            except Exception as e:
                _LOG.exception("solver improve failed (node=%s): %s", node.name, e)
                if self.config.qa_hard_fail: raise ExecutionError(f"solver failed for {node.name}: {e}")
                break
            try:
                self.stability_check()
            except Exception:
                pass
        qa = run_tests(content, node.contract)
        crits = await self._run_judges(content, node.contract)
        # Only QA gates acceptance; persist best-effort content either way
        status = "ok" if qa.ok else "needs_more_depth"
        if (not qa.ok) and self._current_sig:
            self.memory.penalize_kline(self._current_sig)
        return Artifact(node=node.name, content=content, qa=qa, critiques=crits, status=status)


    async def _execute_node(self, node: Node, blackboard: Dict[str, Artifact]) -> Artifact:
        if self._tokens_used >= self.config.max_tokens_per_run: raise ExecutionError("run token budget exhausted")
        if self.on_node_start:
            try: await self.on_node_start(node.name)
            except Exception as e: _LOG.warning("on_node_start callback failed: %s", e)

        ctx = self._build_context(node, blackboard, token_budget=800)
        try:
            deps_bullets = self._deps_bullets(context_text=ctx, node=node, blackboard=blackboard)
            first_prompt = node.build_prompt(query=self._current_query, deps_bullets=deps_bullets)
            if ctx:
                first_prompt += "\n\n" + ctx
            res = await self._hedged_solve(first_prompt, {"node":node.name, "deps":node.deps}, timeout=self.config.node_timeout_sec)
            est = res.total_tokens or self._approx_tokens(res.text)
            if est > self.config.max_tokens_per_node:
                res = SolverResult(text=_sanitize_text(res.text)[:max(100, self.config.max_tokens_per_node * 4)], total_tokens=self.config.max_tokens_per_node)
        except Exception as e:
            raise ExecutionError(f"solver failed for node {node.name}: {e}") from e
        art = await self._improve_until_ok(node, res, blackboard, context_text=ctx)
        art = await self._recommend_node(node, art)
        # track rolling score history for stability and forecasting
        self._score_history.append(self.predict_quality([c.score for c in art.critiques]))
        if art.critiques:
            try:
                self._score_history.append(self.deliberate_judges(art.critiques))
                self._score_history[:] = self._score_history[-50:]
            except Exception:
                pass
        try:
            self.stability_check()
        except Exception:
            pass
        if self.on_node_complete:
            try: await self.on_node_complete(art)
            except Exception as e: _LOG.warning("on_node_complete callback failed: %s", e)
        return art

    def _partition_backbone(self, plan: Plan) -> Tuple[List[Node], List[Node]]:
        by = {n.name: n for n in plan.nodes}
        succ: Dict[str, List[str]] = {n.name: [] for n in plan.nodes}
        for n in plan.nodes:
            for d in n.deps:
                if d in by: succ[d].append(n.name)
        bb = {n.name for n in plan.nodes if n.role == "backbone"}
        if not bb:
            sinks = [n.name for n in plan.nodes if not succ[n.name]] or [plan.nodes[-1].name]
            target = sinks[0]
            path = [target]; seen = set([target])
            cur = by[target]
            while cur.deps:
                d = cur.deps[0]
                if d in seen: break
                path.append(d); seen.add(d); cur = by[d]
                if len(path) >= 3: break
            bb = set(path)
        closure = set()
        stack = list(bb)
        while stack:
            x = stack.pop()
            if x in closure: continue
            closure.add(x)
            for d in by[x].deps:
                if d not in closure: stack.append(d)
        backbone_nodes = [n for n in plan.nodes if n.name in closure]
        adjunct_nodes = [n for n in plan.nodes if n.name not in closure]
        return backbone_nodes, adjunct_nodes

    async def adaptive_run_dag(self, nodes: List[Node]) -> Dict[str, Artifact]:
        by_name = {n.name: n for n in nodes}
        indeg: Dict[str, int] = {n.name: 0 for n in nodes}
        succ: Dict[str, List[str]] = {n.name: [] for n in nodes}
        for n in nodes:
            for d in n.deps:
                if d in by_name:
                    indeg[n.name] += 1; succ[d].append(n.name)
        sem = asyncio.Semaphore(self.config.concurrent)
        blackboard: Dict[str, Artifact] = {}
        ready = [n for n in nodes if indeg[n.name] == 0]
        in_flight: Dict[str, asyncio.Task[Artifact]] = {}
        async def run_with_sem(n: Node) -> Artifact:
            async with sem:
                return await self._execute_node(n, blackboard)
        for n in ready:
            in_flight[n.name] = asyncio.create_task(run_with_sem(n))
        pending = set(in_flight.values())
        while pending:
            done, pending = await asyncio.wait(pending, return_when=asyncio.FIRST_COMPLETED)
            for task in done:
                try:
                    art = task.result()
                except Exception as e:
                    # Identify which node failed
                    failed_node = None
                    try:
                        for name, t in in_flight.items():
                            if t is task:
                                failed_node = by_name.get(name)
                                break
                    except Exception:
                        failed_node = None
                    # Retry once
                    if failed_node:
                        try:
                            _AUDIT.info(json.dumps({"rewire":"retry","node":failed_node.name,"reason":str(e)}))
                            retry_art = await run_with_sem(failed_node)
                            art = retry_art
                        except Exception as e2:
                            _AUDIT.info(json.dumps({"rewire":"bypass","node":failed_node.name,"error":str(e2),"deps":failed_node.deps,"succ":succ.get(failed_node.name,[])}, ensure_ascii=False))
                            blackboard[failed_node.name] = Artifact(node=failed_node.name, content="", qa=QAResult(ok=False), critiques=[], status="bypassed")
                            for m in succ.get(failed_node.name, []):
                                cur = by_name[m]
                                # splice deps
                                cur.deps = [d for d in cur.deps if d != failed_node.name]
                                for d in failed_node.deps:
                                    if d not in cur.deps:
                                        cur.deps.append(d)
                                # recompute indegree from live deps
                                indeg[m] = sum(1 for d in cur.deps if d in by_name)
                                if indeg[m] == 0 and m not in in_flight:
                                    in_flight[m] = asyncio.create_task(run_with_sem(cur)); pending.add(in_flight[m])
                            continue
                    else:
                        raise ExecutionError(f"node execution failed: {e}") from e
                # ✅ Store the finished artifact so deps & composer can see it
                blackboard[art.node] = art
                for m in succ[art.node]:
                    indeg[m] -= 1
                    if indeg[m] == 0:
                        in_flight[m] = asyncio.create_task(run_with_sem(by_name[m])); pending.add(in_flight[m])
        return blackboard

    @staticmethod
    def _compose(plan: Plan, blackboard: Dict[str, Artifact], include_resolution: str = "") -> str:
        parts: List[str] = []
        for n in plan.nodes:
            art = blackboard.get(n.name)
            if not art:
                placeholder = f"## {n.contract.format.get('markdown_section') or n.name.title()}\n\n{FALLBACK_NODE_PLACEHOLDER}"
                parts.append(placeholder)
                continue
            sec = str(n.contract.format.get("markdown_section") or "").strip() or n.name.title()
            hdr_ok, _ = _ensure_header(art.content, sec)
            cleaned = _strip_internal_markers(art.content)
            body = cleaned if hdr_ok else f"## {sec}\n\n{cleaned.strip()}"
            parts.append(body.strip())
        if include_resolution:
            parts.append(include_resolution.strip())
        return "\n\n---\n\n".join(parts).strip() + "\n"


    async def _cohesion_pass(self, query: str, composed: str, conflicts: List[Tuple[str,str,str]], resolution: str) -> Tuple[List[str], str]:
        prompt = _fmt(
            COHESION_PROMPT,
            query=query,
            conflicts=json.dumps(conflicts),
            resolution=resolution,
            document=composed,
        )
        try:
            res = await self._hedged_solve(prompt, {"mode":"cohesion"}, timeout=45.0)
            data = safe_json_loads(_first_json_object(res.text) or "{}", default={}) or {}
            recs = [str(x) for x in data.get("recommendations", [])][:12]
            revised = _sanitize_text(str(data.get("revised", composed))).strip() or composed
            if len(revised) > 200_000: revised = revised[:200_000]
        except Exception:
            recs, revised = [], composed
        if self.config.apply_global_recs and recs:
            apply_prompt = _fmt(
                COHESION_APPLY_PROMPT,
                recs="\n- ".join(recs),
                document=revised,
            )
            try:
                rr = await self._hedged_solve(apply_prompt, {"mode":"cohesion_apply"}, timeout=45.0)
                revised = rr.text
            except Exception: pass
        return recs, revised


    async def run(self, query: str) -> Dict[str, Any]:
        self._tokens_used = 0
        run_id = uuid.uuid4().hex[:8]
        self.run_id = run_id
        self._audit_event("orchestrator", "start", input={"query": query})
        if self.judges is None:
            self.judges = JUDGES.get_all()
        if self.config.enable_llm_judge:
            self.judges = list(self.judges) + [LLMJudge(solver=self.solver)]

        if self.config.use_llm_classifier:
            try:
                cls = await classify_query_llm(query, self.planner_llm)
            except Exception:
                cls = classify_query(query)
        else:
            cls = classify_query(query)
        _LOG.info("[run=%s] classification: %s (score=%.3f)", run_id, cls.kind, cls.score)
        sig = self._sig(query, cls.kind)
        self._current_sig = sig
        self._current_query = query
        monitor = asyncio.create_task(self.Homeostat().monitor(self))
        try:
<<<<<<< HEAD
            agents = await self.generate_agents(query)
            raw_bb = await self.blackboard_cycle(query, agents)
            blackboard = {
                k: Artifact(node=k, content=v, qa=QAResult(ok=True), critiques=[])
                for k, v in raw_bb.items()
            }
=======
            experts = await self.generate_agents(query)
            predefined = [
                {"role": "planner", "description": "Generate plans."},
                {"role": "decider", "description": "Decide if enough for answer."},
                {"role": "critic", "description": "Point out errors."},
                {"role": "cleaner", "description": "Remove useless messages."},
                {"role": "conflict_resolver", "description": "Detect and resolve conflicts."},
            ]
            agents = experts + predefined
            blackboard = await self.blackboard_cycle(query, agents)
>>>>>>> 65979f39
            try:
                self._last_artifacts = blackboard
            except Exception:
                pass
            arts = list(blackboard.values())
            conflicts = detect_cross_contradictions(arts)
            resolution = await draft_resolution(self.solver, conflicts, blackboard) if conflicts else ""
            subjects = sorted({s for _, _, s in conflicts}) if conflicts else []
            if conflicts:
                for _ in subjects:
                    try:
                        self.memory.penalize_kline(sig)
                    except Exception:
                        pass
            final = "\n\n".join(a.content for a in arts)
            global_recs, final_cohesive = await self._cohesion_pass(query, final, conflicts, resolution)
            try:
                self.memory.upsert_kline(
                    sig,
                    {"agents": [a["role"] for a in agents], "global_recs": global_recs[:8], "run": run_id},
                    query=query,
                    classification={"kind": cls.kind, "score": cls.score},
                )
            except Exception as e:
                _LOG.warning("kline save failed: %s", e)
            try:
                self.stability_check()
            except Exception:
                pass
            result = {
                "classification": {"kind": cls.kind, "score": cls.score},
                "artifacts": {k: {"content": v.content, "status": v.status, "recommendations": v.recommendations} for k, v in blackboard.items()},
                "conflicts": conflicts,
                "resolution": resolution,
                "final_pre_cohesion": final,
                "final": final_cohesive,
                "global_recommendations": global_recs,
                "run_id": run_id,
            }
            return {**result, "agents": [a["role"] for a in agents]}
        finally:
            monitor.cancel()

    def _audit_event(self, node: str, stage: str,
                     input: Optional[Dict[str, Any]] = None,
                     output: Optional[Dict[str, Any]] = None,
                     status: str = "ok") -> None:
        def _cap(obj: Any) -> Any:
            try:
                s = json.dumps(obj, ensure_ascii=False)
            except Exception:
                s = str(obj)
            if len(s) > AUDIT_MAX_CHARS:
                return {"_truncated": True, "preview": s[:AUDIT_MAX_CHARS]}
            return obj

        ev = {
            "ts": time.time(),
            "run_id": getattr(self, "run_id", None),
            "node": node,
            "stage": stage,
            "status": status,
            "input": _cap(input or {}),
            "output": _cap(output or {}),
        }
        try:
            _AUDIT.info(json.dumps(ev, ensure_ascii=False))
        except Exception:
            pass

    def predict_quality(self, scores: Sequence[float]) -> float:
        """Moving average + exponential smoothing to damp noise."""
        if not scores:
            return 0.7
        ma_window = 5
        ma = sum(scores[-ma_window:]) / min(len(scores), ma_window)
        alpha = 0.4
        s = scores[0]
        for x in scores[1:]:
            s = alpha * x + (1 - alpha) * s
        return (ma + s) / 2.0

    def stability_check(self) -> bool:
        """Lyapunov-style stability metric."""
        max_tokens = max(1, self.config.max_tokens_per_run)
        used = min(self._tokens_used, max_tokens)
        avg_score = sum(self._score_history) / len(self._score_history) if self._score_history else 1.0
        arts = getattr(self, "_last_artifacts", {}) or {}
        failures = sum(1 for a in arts.values() if getattr(a, "status", "") != "ok")
        total = len(arts) or 1
        failure_rate = failures / total
        alpha, beta, gamma = 0.4, 0.4, 0.2
        energy = alpha * (used / max_tokens) + beta * (1 - avg_score) + gamma * failure_rate
        unstable = False
        if self._last_energy is not None and energy > self._last_energy + 1e-6:
            unstable = True
        try:
            self._last_energy = energy
        except Exception:
            pass
        if unstable:
            self.Homeostat().adjust(self)  # Adjust controller when unstable.
        self._last_energy = energy
        try:
            _AUDIT.info(json.dumps({"stability_trace": {
                "run_id": self.run_id,
                "energy": round(energy, 4),
                "avg_score": round(avg_score, 4),
                "used_tokens": used,
                "max_tokens": max_tokens,
                "failure_rate": round(failure_rate, 4),
                "unstable": unstable
            }}, ensure_ascii=False))
        except Exception:
            pass
        return not unstable

class EchoSolver:
    """Trivial echo solver for demo and testing. Handles optional context."""
    async def solve(
        self, task: str, context: Optional[Mapping[str, Any]] = None
    ) -> str | SolverResult:
        section = "Answer"
        if isinstance(context, Mapping) and "node" in context:
            section = str(context["node"]).replace("-", " ").title()
        text = f"## {section}\n\n{task.strip()}\n"
        approx_tokens = max(1, len(text) // 4)
        return SolverResult(text=text, total_tokens=approx_tokens)


class PromptLLM:
    """Fake planner LLM returning a fixed 3-node plan."""
    async def complete(
        self, prompt: str, *, temperature: float = 0.0, timeout: float = 60.0
    ) -> str:
        plan = {
            "nodes": [
                {
                    "name": "analysis",
                    "prompt": ANALYSIS_NODE_PROMPT,
                    "deps": [],
                    "role": "backbone",
                    "contract": {
                        "format": {"markdown_section": "Analysis"},
                        "tests": [
                            {"kind": "nonempty", "arg": ""},
                            {"kind": "header_present", "arg": "Analysis"},
                            {"kind": "word_count_min", "arg": 80},
                        ],
                    },
                },
                {
                    "name": "answer",
                    "prompt": ANSWER_NODE_PROMPT,
                    "deps": ["analysis"],
                    "role": "backbone",
                    "contract": {
                        "format": {"markdown_section": "Final Answer"},
                        "tests": [
                            {"kind": "nonempty", "arg": ""},
                            {"kind": "header_present", "arg": "Final Answer"},
                            {"kind": "contains", "arg": "analysis"},
                        ],
                    },
                },
                {
                    "name": "examples",
                    "prompt": EXAMPLES_NODE_PROMPT,
                    "deps": ["answer"],
                    "role": "adjunct",
                    "contract": {
                        "format": {"markdown_section": "Examples"},
                        "tests": [
                            {"kind": "nonempty", "arg": ""},
                            {"kind": "header_present", "arg": "Examples"},
                        ],
                    },
                },
            ]
        }
        return json.dumps(plan, ensure_ascii=False, indent=2)


async def _demo() -> None:
    """Demo: dynamically compile a mission plan from the user query, then run the full pipeline."""
    import argparse
    from adapters import build_pipeline_solver_and_planner

    p = argparse.ArgumentParser(description="Blackboard Orchestrator Demo (Dynamic Mission Plan)")
    p.add_argument("query", nargs="*", help="User query text")
    p.add_argument("--mem", default=".blackboard_memory.json", help="Path to memory file")
    p.add_argument("--concurrent", type=int, default=int(os.getenv("LOCAL_CONCURRENT", "4")))
    p.add_argument("--rounds", type=int, default=int(os.getenv("MAX_ROUNDS", "2")))
    p.add_argument("--verbose", action="store_true", help="Enable debug logging")
    p.add_argument("--mock", action="store_true", help="Use MockLLM for deterministic runs")
    p.add_argument("--no-mission", action="store_true",
                   help="Disable dynamic mission planning and use regular planner/CQAP instead")
    p.add_argument("--print-mission", action="store_true",
                   help="Print the generated mission plan JSON")
    p.add_argument("--forecast", action="store_true", help="Enable token forecasting logs")
    args = p.parse_args()

    if args.verbose:
        _LOG.setLevel(logging.DEBUG)

    query = " ".join(args.query).strip() or (
        "Design a secure CRUD API. Provide architecture, data model, and risks. "
        "Compare 2 frameworks and give a migration plan."
    )

    # Build solver + planner (pipeline-backed or mock)
    solver, planner = await build_pipeline_solver_and_planner(use_mock_llm=args.mock)
    memory = MemoryStore(Path(args.mem))

    # === 1) Dynamically compile a mission plan from the query ===
    mission_plan: Optional[Dict[str, Any]] = None
    if not args.no_mission:
        try:
            mission_plan = await planner.plan(query, mode="mission")
            # Guardrail: if mission is empty or has no Strategy, fall back
            if not isinstance(mission_plan, dict) or not (mission_plan.get("Strategy") or []):
                _LOG.warning("Mission planner returned empty/invalid plan; falling back to non-mission mode.")
                mission_plan = None
            else:
                _LOG.info("🧭 mission plan compiled: phases=%d",
                          len(mission_plan.get("Strategy") or []))
                if args.print_mission:
                    print("\n===== 🧭 GENERATED MISSION PLAN =====")
                    print(json.dumps(mission_plan, ensure_ascii=False, indent=2))
        except Exception as e:
            _LOG.warning("Mission planning failed (%s); falling back to non-mission mode.", e)
            mission_plan = None

    async def _on_start(n: str) -> None:
        _LOG.info("🚀 node start: %s", n)

    async def _on_node(a: Artifact) -> None:
        icon = "✅" if a.status == "ok" else "⚠️"
        _LOG.info("%s node complete: %s (status=%s, recs=%d)",
                  icon, a.node, a.status, len(a.recommendations))

    async def _on_pass(name: str, board: Dict[str, Artifact]) -> None:
        _LOG.info("📦 pass complete: %s (%d artifacts)", name, len(board))

    # === 2) Orchestrator: if mission_plan exists, we'll compile it into a DAG and run ===
    orch = Orchestrator(
        solver=solver,
        planner_llm=planner,
        memory=memory,
        mission_plan=mission_plan,
        config=OrchestratorConfig(
            concurrent=args.concurrent,
            max_rounds=args.rounds,
            apply_node_recs=True,
            apply_global_recs=True,
            hedge_enable=True,
            hedge_delay_sec=0.5,
            enable_llm_judge=False,
            # If a mission is provided, we don't need CQAP; otherwise the orchestrator may use it.
            use_cqap=False if mission_plan else True,
            forecast_enable=args.forecast,
        ),
        cqap=cognitive_query_analysis_protocol,         # used only if mission is unavailable and CQAP is enabled
        on_node_start=_on_start,
        on_node_complete=_on_node,
        on_pass_complete=_on_pass,
    )

    # === 3) Run end-to-end: parallel objective pursuit → reconciliation → cohesive synthesis ===
    result = await orch.run(query)

    print("\n===== 📝 FINAL (COHESIVE) =====\n")
    print(result["final"])

    print("\n===== 📋 PLAN =====")
    plan = result.get("plan")
    if plan is not None:
        print(json.dumps(plan, indent=2))
    else:
        print("(no plan)")

    print("\n===== 🧩 ARTIFACTS =====")
    for k, v in result["artifacts"].items():
        print(f"\n--- {k} ({v['status']}) ---")
        print(v["content"].strip()[:400] + ("..." if len(v["content"]) > 400 else ""))
        if v["recommendations"]:
            print("🔧 Recs:", ", ".join(v["recommendations"]))

    print("\n===== ⚖️ CONFLICTS =====")
    print(result["conflicts"] or "none")

    print("\n===== 🪄 RESOLUTION =====")
    print(result["resolution"] or "(none)")

    print("\n===== 🌐 GLOBAL RECOMMENDATIONS =====")
    for r in result["global_recommendations"]:
        print("-", r)

    print("\n===== 🏷 METADATA =====")
    meta = {"classification": result["classification"], "run_id": result["run_id"]}
    print(json.dumps(meta, indent=2))



def main() -> None:
    try:
        asyncio.run(_demo())
    except KeyboardInterrupt:
        print("\n⏹️ Interrupted by user", flush=True)


_OCTO = r"""

	    ░░██╗  ░░░  ░░░  ██╗░░
	    ░██╔╝            ╚██╗░
	    ██╔╝░  ░░░  ░░░  ░╚██╗
	    ╚██╗░  ░░░  ░░░  ░██╔╝
	    ░╚██╗  ██╗  ██╗  ██╔╝░
	    ░░╚═╝  ╚═╝  ╚═╝  ╚═╝░░
        ░░██╗░░██╗░░██╗██╗░░██╗░░██╗░░
        ░██╔╝░██╔╝░██╔╝╚██╗░╚██╗░╚██╗░
        ██╔╝░██╔╝░██╔╝░░╚██╗░╚██╗░╚██╗
        ╚██╗░╚██╗░╚██╗░░██╔╝░██╔╝░██╔╝
        ░╚██╗░╚██╗░╚██╗██╔╝░██╔╝░██╔╝░
        ░░╚═╝░░╚═╝░░╚═╝╚═╝░░╚═╝░░╚═╝░░
"""

if __name__ == "__main__":
    print(_OCTO)
    main()<|MERGE_RESOLUTION|>--- conflicted
+++ resolved
@@ -2,21 +2,15 @@
 
 from __future__ import annotations
 
-<<<<<<< HEAD
-try:  # Add for forecasting; assume available or pip-install.
-    import numpy as np
-except Exception:  # pragma: no cover - fallback when NumPy missing
-    np = None
-=======
+
 import numpy as np
->>>>>>> 65979f39
 import asyncio
 import json
 import logging
 import hashlib
 import math
 import heapq
-import random  # For LLM selection per paper.
+import random
 import statistics
 import uuid
 import os
@@ -67,13 +61,8 @@
     TOO_SHORT_HINT,
     AGENT_GENERATION_PROMPT,
     CONTROL_UNIT_PROMPT,
-<<<<<<< HEAD
     AGENT_PROMPTS,
     GENERIC_AGENT_PROMPT,
-=======
-    AGENT_PROMPT_TEMPLATE,
-    VOTING_PROMPT,
->>>>>>> 65979f39
 )
 
 from kern.src.kern.core import init_logging
@@ -1492,7 +1481,6 @@
         return int(s * remaining_nodes * FORECAST_BUFFER)
 
     async def generate_agents(self, query: str, n_experts: int = 3) -> List[Dict[str, str]]:
-<<<<<<< HEAD
         """Generate query-related experts plus predefined roles (Sec.3.1)."""
         ag_prompt = _fmt(AGENT_GENERATION_PROMPT, question=query)
         raw = await self.planner_llm.complete(ag_prompt, temperature=0.7)
@@ -1510,13 +1498,6 @@
         for ag in agents:
             ag["llm"] = random.choice(llm_set)
         return agents
-=======
-        """Generate query-related experts per paper's AG (Eq.1)."""
-        prompt = _fmt(AGENT_GENERATION_PROMPT, question=query)
-        raw = await self.planner_llm.complete(prompt, temperature=0.7)
-        data = safe_json_loads(_first_json_object(raw) or "{}")
-        return [{"role": k, "description": v} for k, v in data.items()]
->>>>>>> 65979f39
 
     async def _reserve_tokens(self, n: int) -> bool:
         async with self._token_lock:
@@ -1776,7 +1757,6 @@
         self,
         query: str,
         blackboard_public: Dict[str, str],
-<<<<<<< HEAD
         agents: List[Dict[str, str]],
     ) -> List[str]:
         """Control unit LLM to select agents (Fig.6, Eq.2)."""
@@ -1786,20 +1766,6 @@
         raw = await self.planner_llm.complete(
             prompt + f"\nBlackboard:\n{bb_content}", temperature=0.7
         )
-=======
-        agent_descriptions: List[Dict[str, str]],
-    ) -> List[str]:
-        """Control unit: Select agents per paper's ConU (Eq.2)."""
-        role_list = "\n".join(f"{a['role']}: {a['description']}" for a in agent_descriptions)
-        bb_content = "\n".join(blackboard_public.values())
-        prompt = _fmt(
-            CONTROL_UNIT_PROMPT,
-            question=query,
-            role_list=role_list,
-            bb_content=bb_content,
-        )
-        raw = await self.planner_llm.complete(prompt, temperature=0.7)
->>>>>>> 65979f39
         data = safe_json_loads(_first_json_object(raw) or "{}")
         return data.get("chosen agents", [])
 
@@ -1807,7 +1773,6 @@
         self,
         agent: Dict[str, str],
         blackboard_public: Dict[str, str],
-<<<<<<< HEAD
         private: Optional[Dict[str, str]] = None,
     ) -> str:
         """Execute an agent with a role-specific prompt (Fig.4)."""
@@ -1829,27 +1794,12 @@
             data = safe_json_loads(msg)
             msg = data.get("output", msg)
         return msg
-=======
-        private: bool = False,
-    ) -> str:
-        """Execute agent with prompt per paper (Fig.4)."""
-        bb = blackboard_public if not private else {}
-        prompt = _fmt(
-            AGENT_PROMPT_TEMPLATE,
-            role_name=agent["role"],
-            question=self._current_query,
-            bb="\n".join(bb.values()),
-        )
-        res = await self._hedged_solve(prompt, {"agent": agent["role"]}, timeout=20.0)
-        return res.text.strip()
->>>>>>> 65979f39
 
     async def blackboard_cycle(
         self,
         query: str,
         agents: List[Dict[str, str]],
         max_rounds: int = 4,
-<<<<<<< HEAD
     ) -> Dict[str, str]:
         """Run blackboard cycles until consensus or voting."""
         public: Dict[str, str] = {}
@@ -1875,35 +1825,10 @@
                         msg_id += 1
                 elif role == "cleaner":
                     msg = await self.execute_agent(ag, public)
-=======
-    ) -> Dict[str, Artifact]:
-        """Iterative cycle per paper's Alg.1."""
-        public: Dict[str, str] = {}
-        private_spaces: Dict[str, Dict[str, str]] = {}
-        for t in range(1, max_rounds + 1):
-            selected = await self.control_unit_select(query, public, agents)
-            for sel_role in selected:
-                agent = next(a for a in agents if a["role"] == sel_role)
-                if agent["role"] == "conflict_resolver":
-                    msg = await self.execute_agent(agent, public)
-                    conflicts = safe_json_loads(msg).get("conflict list", [])
-                    if conflicts:
-                        priv_key = f"conflict_{t}_{random.randint(0,1000)}"
-                        private_spaces[priv_key] = {}
-                        for conf in conflicts:
-                            conf_agent = next(a for a in agents if a["role"] == conf["agent"])
-                            priv_msg = await self.execute_agent(conf_agent, private_spaces[priv_key], private=True)
-                            private_spaces[priv_key][conf_agent["role"]] = priv_msg
-                        resolve_msg = await self.execute_agent(agent, private_spaces[priv_key])
-                        public[f"resolved_{priv_key}"] = resolve_msg
-                elif agent["role"] == "cleaner":
-                    msg = await self.execute_agent(agent, public)
->>>>>>> 65979f39
                     clean_list = safe_json_loads(msg).get("clean list", [])
                     for cl in clean_list:
                         public.pop(cl["useless message"], None)
                 else:
-<<<<<<< HEAD
                     msg = await self.execute_agent(ag, public)
                     public[f"{role}_{msg_id}"] = msg
                     msg_id += 1
@@ -1922,31 +1847,6 @@
                 final_key = max(sims, key=sims.get)
                 public["final"] = votes[final_key]
         return public
-=======
-                    msg = await self.execute_agent(agent, public)
-                    public[agent["role"]] = msg
-                if agent["role"] == "decider" and "final answer" in msg.lower():
-                    break
-            if t == max_rounds:
-                votes: Dict[str, str] = {}
-                for a in agents:
-                    vote_prompt = _fmt(VOTING_PROMPT, bb="\n".join(public.values()))
-                    vote = await self.execute_agent(a, public)
-                    votes[a["role"]] = vote
-                final = max(
-                    votes,
-                    key=lambda k: sum(
-                        _cosine(_hash_embed(votes[k]), _hash_embed(v))
-                        for v in votes.values()
-                        if v != votes[k]
-                    ),
-                )
-                public["final"] = votes[final]
-        return {
-            k: Artifact(node=k, content=v, qa=QAResult(ok=True), critiques=[])
-            for k, v in public.items()
-        }
->>>>>>> 65979f39
 
     async def _improve_until_ok(self, node: Node, initial: SolverResult, blackboard: Dict[str, Artifact], context_text: str = "") -> Artifact:
         content = initial.text
@@ -2210,25 +2110,12 @@
         self._current_query = query
         monitor = asyncio.create_task(self.Homeostat().monitor(self))
         try:
-<<<<<<< HEAD
             agents = await self.generate_agents(query)
             raw_bb = await self.blackboard_cycle(query, agents)
             blackboard = {
                 k: Artifact(node=k, content=v, qa=QAResult(ok=True), critiques=[])
                 for k, v in raw_bb.items()
             }
-=======
-            experts = await self.generate_agents(query)
-            predefined = [
-                {"role": "planner", "description": "Generate plans."},
-                {"role": "decider", "description": "Decide if enough for answer."},
-                {"role": "critic", "description": "Point out errors."},
-                {"role": "cleaner", "description": "Remove useless messages."},
-                {"role": "conflict_resolver", "description": "Detect and resolve conflicts."},
-            ]
-            agents = experts + predefined
-            blackboard = await self.blackboard_cycle(query, agents)
->>>>>>> 65979f39
             try:
                 self._last_artifacts = blackboard
             except Exception:
